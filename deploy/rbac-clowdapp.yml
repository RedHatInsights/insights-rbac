---
apiVersion: template.openshift.io/v1
kind: Template
metadata:
  name: rbac
objects:
- apiVersion: cloud.redhat.com/v1alpha1
  kind: ClowdApp
  metadata:
    name: rbac
    annotations:
      bonfire.dependencies: ${BONFIRE_DEPENDENCIES}
  spec:
    envName: ${ENV_NAME}
    testing:
      iqePlugin: rbac
    database:
      name: rbac
      dbVolumeSize: medium
    inMemoryDb: true
    kafkaTopics:
    - topicName: ${NOTIFICATIONS_TOPIC}
      partitions: 3
      replicas: 3
    - topicName: ${EXTERNAL_SYNC_TOPIC}
      partitions: 1
      replicas: 3
    - topicName: ${EXTERNAL_CHROME_TOPIC}
      partitions: 1
      replicas: 3
    deployments:
    - name: worker-service
      minReplicas: ${{MIN_WORKER_REPLICAS}}
      metadata:
        annotations:
          ignore-check.kube-linter.io/minimum-three-replicas: "dont need 3 replicas - runs background processes from turnpike/weekly tasks"
      podSpec:
        image: ${IMAGE}:${IMAGE_TAG}
        initContainers:
          - env:
            inheritEnv: true
            command:
              - sh
              - /opt/rbac/deploy/init-container-setup.sh
            resources:
              limits:
                cpu: ${INIT_WORKER_CPU_LIMIT}
                memory: ${INIT_WORKER_MEMORY_LIMIT}
              requests:
                cpu: ${INIT_WORKER_CPU_REQUEST}
                memory: ${INIT_WORKER_MEMORY_REQUEST}
        command:
          - /bin/bash
          - '-c'
          - >
            PYTHONPATH=${PWD}/rbac/ celery -A
            rbac.celery worker -l $DJANGO_LOG_LEVEL
        livenessProbe:
          exec:
            command:
              - /bin/bash
              - '-c'
              - >
                PYTHONPATH=${PWD}/rbac/ celery -A rbac.celery
                inspect ping
          failureThreshold: 3
          initialDelaySeconds: ${{CELERY_INITIAL_DELAY_SEC}}
          periodSeconds: ${{CELERY_PERIOD_SEC}}
          successThreshold: 1
          timeoutSeconds: 10
        readinessProbe:
          exec:
            command:
              - /bin/bash
              - '-c'
              - >
                PYTHONPATH=${PWD}/rbac/ celery -A rbac.celery
                inspect ping
          failureThreshold: 3
          periodSeconds: ${{CELERY_PERIOD_SEC}}
          successThreshold: 1
          timeoutSeconds: 10
        volumeMounts:
        - mountPath: /opt/rbac/rbac/management/role/definitions
          name: default-role-config
        - mountPath: /opt/rbac/rbac/management/role/permissions
          name: model-access-permissions
        - mountPath: /opt/rbac/rbac/management/principal/umb_certs
          name: umb-certs
        - mountPath: /opt/rbac/rbac/management/principal/umb_certificates
          name: umb-certificates
        volumes:
        - configMap:
            name: ${CONFIG_MAP_NAME}
          name: default-role-config
        - configMap:
            name: ${MODEL_ACCESS_PERMISSIONS}
          name: model-access-permissions
        - name: umb-certificates
          secret:
            secretName: it-umb-key-pair
        - name: umb-certs
          secret:
            secretName: service-accounts
            optional: true
            items:
            - key: umb-cert
              path: cert.pem
            - key: umb-key
              path: key.pem
        resources:
          limits:
            cpu: ${CELERY_WORKER_CPU_LIMIT}
            memory: ${CELERY_WORKER_MEMORY_LIMIT}
          requests:
            cpu: ${CELERY_WORKER_CPU_REQUEST}
            memory: ${CELERY_WORKER_MEMORY_REQUEST}
        env: &common_env_vars
          - name: APP_NAMESPACE
            valueFrom:
              fieldRef:
                fieldPath: metadata.namespace
          - name: AUTOMATIC_CERTIFICATE_RENEWAL_ENABLED
            value: ${AUTOMATIC_CERTIFICATE_RENEWAL_ENABLED}
          - name: DJANGO_LOG_LEVEL
            value: ${DJANGO_LOG_LEVEL}
          - name: DJANGO_DEBUG
            value: ${DJANGO_DEBUG}
          - name: PERMISSION_SEEDING_ENABLED
            value: 'False'
          - name: ROLE_SEEDING_ENABLED
            value: 'False'
          - name: GROUP_SEEDING_ENABLED
            value: 'False'
          - name: DJANGO_SECRET_KEY
            valueFrom:
              secretKeyRef:
                key: django-secret-key
                name: rbac-secret
                optional: false
          - name: ENV_NAME
            value: ${ENV_NAME}
          - name: PRINCIPAL_PROXY_SERVICE_PROTOCOL
            valueFrom:
              secretKeyRef:
                key: principal-proxy-protocol
                name: rbac-secret
                optional: false
          - name: PRINCIPAL_PROXY_SERVICE_HOST
            valueFrom:
              secretKeyRef:
                key: principal-proxy-host
                name: rbac-secret
                optional: false
          - name: PRINCIPAL_PROXY_SERVICE_PORT
            valueFrom:
              secretKeyRef:
                key: principal-proxy-port
                name: rbac-secret
                optional: false
          - name: PRINCIPAL_PROXY_SERVICE_PATH
            value: ''
          - name: PRINCIPAL_PROXY_USER_ENV
            valueFrom:
              secretKeyRef:
                key: principal-proxy-env
                name: rbac-secret
                optional: false
          - name: PRINCIPAL_PROXY_CLIENT_ID
            valueFrom:
              secretKeyRef:
                key: client-id
                name: insights-rbac
                optional: false
          - name: PRINCIPAL_PROXY_API_TOKEN
            valueFrom:
              secretKeyRef:
                key: token
                name: insights-rbac
                optional: false
          - name: PRINCIPAL_PROXY_SERVICE_SSL_VERIFY
            valueFrom:
              secretKeyRef:
                key: principal-proxy-ssl-verify
                name: rbac-secret
                optional: true
          - name: PRINCIPAL_PROXY_SERVICE_SOURCE_CERT
            valueFrom:
              secretKeyRef:
                key: principal-proxy-source-cert
                name: rbac-secret
                optional: true
          - name: PRINCIPAL_USER_DOMAIN
            value: ${PRINCIPAL_USER_DOMAIN}
          - name: PGSSLMODE
            value: ${PGSSLMODE}
          - name: CLOWDER_ENABLED
            value: ${CLOWDER_ENABLED}
          - name: CW_NULL_WORKAROUND
            value: ${CW_NULL_WORKAROUND}
          - name: GLITCHTIP_DSN
            valueFrom:
              secretKeyRef:
                name: ${GLITCHTIP_SECRET}
                key: dsn
                optional: true
          - name: MAX_SEED_THREADS
            value: ${MAX_SEED_THREADS}
          - name: ACCESS_CACHE_CONNECT_SIGNALS
            value: 'False'
          - name: NOTIFICATIONS_ENABLED
            value: ${NOTIFICATIONS_ENABLED}
          - name: NOTIFICATIONS_RH_ENABLED
            value: ${NOTIFICATIONS_RH_ENABLED}
          - name: KAFKA_ENABLED
            value: ${KAFKA_ENABLED}
          - name: NOTIFICATIONS_TOPIC
            value: ${NOTIFICATIONS_TOPIC}
          - name: EXTERNAL_SYNC_TOPIC
            value: ${EXTERNAL_SYNC_TOPIC}
          - name: EXTERNAL_CHROME_TOPIC
            value: ${EXTERNAL_CHROME_TOPIC}
          - name: MIGRATE_AND_SEED_ON_INIT
            value: ${WORKER_MIGRATE_AND_SEED_ON_INIT}
          - name: UMB_HOST
            value: ${UMB_HOST}
          - name: UMB_PORT
            value: ${UMB_PORT}
          - name: SA_NAME
            value: ${SA_NAME}
          - name: RELATION_API_SERVER
            value: ${RELATION_API_SERVER}
          - name: REPLICATION_TO_RELATION_ENABLED
            value: ${REPLICATION_TO_RELATION_ENABLED}
          - name: PRINCIPAL_CLEANUP_UPDATE_ENABLED_UMB
            value: ${PRINCIPAL_CLEANUP_UPDATE_ENABLED_UMB}
          - name: V2_MIGRATION_APP_EXCLUDE_LIST
            value: ${V2_MIGRATION_APP_EXCLUDE_LIST}
          - name: V2_MIGRATION_RESOURCE_EXCLUDE_LIST
            value: ${V2_MIGRATION_RESOURCE_EXCLUDE_LIST}
          - name: V2_BOOTSTRAP_TENANT
            value: ${V2_BOOTSTRAP_TENANT}
          - name: WORKSPACE_APPLICATION_NAME
            value: ${WORKSPACE_APPLICATION_NAME}
          - name: WORKSPACE_RESOURCE_TYPE
            value: ${WORKSPACE_RESOURCE_TYPE}
          - name: WORKSPACE_ATTRIBUTE_FILTER
            value: ${WORKSPACE_ATTRIBUTE_FILTER}
          - name: WORKSPACE_HIERARCHY_ENABLED
            value: ${WORKSPACE_HIERARCHY_ENABLED}
          - name: WORKSPACE_HIERARCHY_DEPTH_LIMIT
            value: ${WORKSPACE_HIERARCHY_DEPTH_LIMIT}
          - name: WORKSPACE_RESTRICT_DEFAULT_PEERS
            value: ${WORKSPACE_RESTRICT_DEFAULT_PEERS}
          - name: FEATURE_FLAGS_CACHE_DIR
            value: ${FEATURE_FLAGS_CACHE_DIR}
          ####### Following envs are for scheduler, doesn't hurt to put in worker
          - name: PRINCIPAL_CLEANUP_DELETION_ENABLED_UMB
            value: ${PRINCIPAL_CLEANUP_DELETION_ENABLED_UMB}
          - name: UMB_JOB_ENABLED
            value: ${UMB_JOB_ENABLED}
          - name: READ_ONLY_API_MODE
            value: ${READ_ONLY_API_MODE}

    - name: scheduler-service
      minReplicas: ${{MIN_SCHEDULER_REPLICAS}}
      metadata:
        annotations:
          ignore-check.kube-linter.io/minimum-three-replicas: "dont need 3 replicas - keeps the cron scheduled for the weekly tasks"
      podSpec:
        image: ${IMAGE}:${IMAGE_TAG}
        command:
          - /bin/bash
          - '-c'
          - >
            PYTHONPATH=${PWD}/rbac/ celery -A
            rbac.celery beat -l $DJANGO_LOG_LEVEL
        livenessProbe:
          exec:
            command:
              - /bin/bash
              - '-c'
              - >
                PYTHONPATH=${PWD}/rbac/ celery -A rbac.celery
                inspect ping
          failureThreshold: 3
          initialDelaySeconds: ${{CELERY_INITIAL_DELAY_SEC}}
          periodSeconds: ${{CELERY_PERIOD_SEC}}
          successThreshold: 1
          timeoutSeconds: 10
        readinessProbe:
          exec:
            command:
              - /bin/bash
              - '-c'
              - >
                PYTHONPATH=${PWD}/rbac/ celery -A rbac.celery
                inspect ping
          failureThreshold: 3
          periodSeconds: ${{CELERY_PERIOD_SEC}}
          successThreshold: 1
          timeoutSeconds: 10
        resources:
          limits:
            cpu: ${CELERY_SCHEDULER_CPU_LIMIT}
            memory: ${CELERY_SCHEDULER_MEMORY_LIMIT}
          requests:
            cpu: ${CELERY_SCHEDULER_CPU_REQUEST}
            memory: ${CELERY_SCHEDULER_MEMORY_REQUEST}
        env: *common_env_vars

    - name: service
      minReplicas: ${{MIN_REPLICAS}}
      webServices:
        public:
          enabled: true
          apiPath: rbac
      podSpec:
        image: ${IMAGE}:${IMAGE_TAG}
        initContainers:
          - env:
            inheritEnv: true
            command:
              - sh
              - /opt/rbac/deploy/init-container-setup.sh
        livenessProbe:
          httpGet:
            path: /api/rbac/v1/status/
            port: 8000
            scheme: HTTP
          initialDelaySeconds: 60
          periodSeconds: 10
          successThreshold: 1
          failureThreshold: 3
          timeoutSeconds: 3
        readinessProbe:
          httpGet:
            path: /api/rbac/v1/status/
            port: 8000
            scheme: HTTP
          initialDelaySeconds: 60
          periodSeconds: 10
          successThreshold: 1
          failureThreshold: 3
          timeoutSeconds: 3
        volumes:
        - configMap:
            name: ${CONFIG_MAP_NAME}
          name: default-role-config
        - configMap:
            name: ${MODEL_ACCESS_PERMISSIONS}
          name: model-access-permissions
        volumeMounts:
        - mountPath: /opt/rbac/rbac/management/role/definitions
          name: default-role-config
        - mountPath: /opt/rbac/rbac/management/role/permissions
          name: model-access-permissions
        resources:
          limits:
            cpu: ${CPU_LIMIT}
            memory: ${MEMORY_LIMIT}
          requests:
            cpu: ${CPU_REQUEST}
            memory: ${MEMORY_REQUEST}
        env:
          - name: APP_NAMESPACE
            valueFrom:
              fieldRef:
                fieldPath: metadata.namespace
          - name: DJANGO_LOG_LEVEL
            value: ${DJANGO_LOG_LEVEL}
          - name: DJANGO_DEBUG
            value: ${DJANGO_DEBUG}
          - name: PERMISSION_SEEDING_ENABLED
            value: 'False'
          - name: ROLE_SEEDING_ENABLED
            value: 'False'
          - name: GROUP_SEEDING_ENABLED
            value: 'False'
          - name: DJANGO_SECRET_KEY
            valueFrom:
              secretKeyRef:
                key: django-secret-key
                name: rbac-secret
                optional: false
          - name: ENV_NAME
            value: ${ENV_NAME}
          - name: PRINCIPAL_PROXY_SERVICE_PROTOCOL
            valueFrom:
              secretKeyRef:
                key: principal-proxy-protocol
                name: rbac-secret
                optional: false
          - name: PRINCIPAL_PROXY_SERVICE_HOST
            valueFrom:
              secretKeyRef:
                key: principal-proxy-host
                name: rbac-secret
                optional: false
          - name: PRINCIPAL_PROXY_SERVICE_PORT
            valueFrom:
              secretKeyRef:
                key: principal-proxy-port
                name: rbac-secret
                optional: false
          - name: PRINCIPAL_PROXY_SERVICE_PATH
            value: ''
          - name: PRINCIPAL_PROXY_USER_ENV
            valueFrom:
              secretKeyRef:
                key: principal-proxy-env
                name: rbac-secret
                optional: false
          - name: PRINCIPAL_PROXY_CLIENT_ID
            valueFrom:
              secretKeyRef:
                key: client-id
                name: insights-rbac
                optional: false
          - name: PRINCIPAL_PROXY_API_TOKEN
            valueFrom:
              secretKeyRef:
                key: token
                name: insights-rbac
                optional: false
          - name: PRINCIPAL_PROXY_SERVICE_SSL_VERIFY
            valueFrom:
              secretKeyRef:
                key: principal-proxy-ssl-verify
                name: rbac-secret
                optional: true
          - name: PRINCIPAL_PROXY_SERVICE_SOURCE_CERT
            valueFrom:
              secretKeyRef:
                key: principal-proxy-source-cert
                name: rbac-secret
                optional: true
          - name: PRINCIPAL_USER_DOMAIN
            value: ${PRINCIPAL_USER_DOMAIN}
          - name: PGSSLMODE
            value: ${PGSSLMODE}
          - name: CLOWDER_ENABLED
            value: ${CLOWDER_ENABLED}
          - name: CW_NULL_WORKAROUND
            value: ${CW_NULL_WORKAROUND}
            #Relations API variables
          - name: RELATION_API_CLIENT_ID
            valueFrom:
              secretKeyRef:
                key: rbac-client-id
                name: service-accounts
                optional: true
          - name: RELATION_API_CLIENT_SECRET
            valueFrom:
              secretKeyRef:
                key: rbac-client-secret
                name: service-accounts
                optional: true
          - name: RELATION_API_SERVER
            value: ${RELATION_API_SERVER}
          - name: SCOPES
            value: ${SCOPES}
          - name: TOKEN_GRANT_TYPE
            value: ${TOKEN_GRANT_TYPE}
          - name: REDHAT_SSO
            value: ${REDHAT_SSO}
          - name: GLITCHTIP_DSN
            valueFrom:
              secretKeyRef:
                name: ${GLITCHTIP_SECRET}
                key: dsn
                optional: true
          - name: MAX_SEED_THREADS
            value: ${MAX_SEED_THREADS}
          - name: NOTIFICATIONS_ENABLED
            value: ${NOTIFICATIONS_ENABLED}
          - name: NOTIFICATIONS_RH_ENABLED
            value: ${NOTIFICATIONS_RH_ENABLED}
          - name: KAFKA_ENABLED
            value: ${KAFKA_ENABLED}
          - name: NOTIFICATIONS_TOPIC
            value: ${NOTIFICATIONS_TOPIC}
          - name: EXTERNAL_SYNC_TOPIC
            value: ${EXTERNAL_SYNC_TOPIC}
          - name: EXTERNAL_CHROME_TOPIC
            value: ${EXTERNAL_CHROME_TOPIC}
          - name: MIGRATE_AND_SEED_ON_INIT
            value: ${SERVICE_MIGRATE_AND_SEED_ON_INIT}
          - name: UMB_HOST
            value: ${UMB_HOST}
          - name: UMB_PORT
            value: ${UMB_PORT}
          - name: SA_NAME
            value: ${SA_NAME}
          - name: REPLICATION_TO_RELATION_ENABLED
            value: ${REPLICATION_TO_RELATION_ENABLED}
          - name: PRINCIPAL_CLEANUP_UPDATE_ENABLED_UMB
            value: ${PRINCIPAL_CLEANUP_UPDATE_ENABLED_UMB}
          - name: V2_MIGRATION_APP_EXCLUDE_LIST
            value: ${V2_MIGRATION_APP_EXCLUDE_LIST}
          - name: V2_MIGRATION_RESOURCE_EXCLUDE_LIST
            value: ${V2_MIGRATION_RESOURCE_EXCLUDE_LIST}
          - name: V2_BOOTSTRAP_TENANT
            value: ${V2_BOOTSTRAP_TENANT}
          - name: WORKSPACE_APPLICATION_NAME
            value: ${WORKSPACE_APPLICATION_NAME}
          - name: WORKSPACE_RESOURCE_TYPE
            value: ${WORKSPACE_RESOURCE_TYPE}
          - name: WORKSPACE_ATTRIBUTE_FILTER
            value: ${WORKSPACE_ATTRIBUTE_FILTER}
          - name: WORKSPACE_HIERARCHY_ENABLED
            value: ${WORKSPACE_HIERARCHY_ENABLED}
          - name: WORKSPACE_HIERARCHY_DEPTH_LIMIT
            value: ${WORKSPACE_HIERARCHY_DEPTH_LIMIT}
          - name: WORKSPACE_RESTRICT_DEFAULT_PEERS
            value: ${WORKSPACE_RESTRICT_DEFAULT_PEERS}
          - name: FEATURE_FLAGS_CACHE_DIR
            value: ${FEATURE_FLAGS_CACHE_DIR}
          ####### Following envs are additional to workers
          - name: SERVICE_PSKS
            valueFrom:
              secretKeyRef:
                key: psks.json
                name: ${RBAC_PSKS}
                optional: false
          - name: SYSTEM_USERS
            valueFrom:
              secretKeyRef:
                key: system-users.json
                name: ${RBAC_SYSTEM_USERS}
                optional: true
          - name: POD_CPU_LIMIT
            valueFrom:
              resourceFieldRef:
                containerName: rbac-service
                resource: limits.cpu
          - name: ACCESS_CACHE_ENABLED
            value: ${ACCESS_CACHE_ENABLED}
          - name: API_PATH_PREFIX
            value: ${API_PATH_PREFIX}
          - name: DEVELOPMENT
            value: ${DEVELOPMENT}
          - name: RBAC_LOG_LEVEL
            value: ${RBAC_LOG_LEVEL}
          - name: DJANGO_LOG_FORMATTER
            value: ${DJANGO_LOG_FORMATTER}
          - name: DJANGO_LOG_HANDLERS
            value: ${DJANGO_LOG_HANDLERS}
          - name: DJANGO_LOG_DIRECTORY
            value: ${DJANGO_LOG_DIRECTORY}
          - name: DJANGO_LOGGING_FILE
            value: ${DJANGO_LOGGING_FILE}
          - name: PERMISSION_SEEDING_ENABLED
            value: ${PERMISSION_SEEDING_ENABLED}
          - name: ROLE_SEEDING_ENABLED
            value: ${ROLE_SEEDING_ENABLED}
          - name: GROUP_SEEDING_ENABLED
            value: ${GROUP_SEEDING_ENABLED}
          - name: BYPASS_BOP_VERIFICATION
            value: ${BYPASS_BOP_VERIFICATION}
          - name: ROLE_CREATE_ALLOW_LIST
            value: ${ROLE_CREATE_ALLOW_LIST}
          - name: RBAC_DESTRUCTIVE_API_ENABLED_UNTIL
            value: ${RBAC_DESTRUCTIVE_API_ENABLED_UNTIL}
          - name: RBAC_DESTRUCTIVE_SEEDING_ENABLED_UNTIL
            value: ${RBAC_DESTRUCTIVE_SEEDING_ENABLED_UNTIL}
          - name: REDIS_MAX_CONNECTIONS
            value: ${REDIS_MAX_CONNECTIONS}
          - name: REDIS_SOCKET_CONNECT_TIMEOUT
            value: ${REDIS_SOCKET_CONNECT_TIMEOUT}
          - name: REDIS_SOCKET_TIMEOUT
            value: ${REDIS_SOCKET_TIMEOUT}
          - name: GUNICORN_WORKER_MULTIPLIER
            value: ${GUNICORN_WORKER_MULTIPLIER}
          - name: GUNICORN_THREAD_LIMIT
            value: ${GUNICORN_THREAD_LIMIT}
          - name: USE_CLOWDER_CA_FOR_BOP
            value: ${USE_CLOWDER_CA_FOR_BOP}
          - name: IT_BYPASS_IT_CALLS
            value: ${IT_BYPASS_IT_CALLS}
          - name: IT_BYPASS_PERMISSIONS_MODIFY_SERVICE_ACCOUNTS
            value: ${IT_BYPASS_PERMISSIONS_MODIFY_SERVICE_ACCOUNTS}
          - name: IT_BYPASS_TOKEN_VALIDATION
            value: ${IT_BYPASS_TOKEN_VALIDATION}
          - name: IT_SERVICE_BASE_PATH
            value: ${IT_SERVICE_BASE_PATH}
          - name: IT_SERVICE_HOST
            value: ${IT_SERVICE_HOST}
          - name: IT_SERVICE_PORT
            value: ${IT_SERVICE_PORT}
          - name: IT_SERVICE_PROTOCOL_SCHEME
            value: ${IT_SERVICE_PROTOCOL_SCHEME}
          - name: IT_SERVICE_TIMEOUT_SECONDS
            value: ${IT_SERVICE_TIMEOUT_SECONDS}
          - name: IT_TOKEN_JKWS_CACHE_LIFETIME
            value: ${IT_TOKEN_JKWS_CACHE_LIFETIME}
          - name: V2_APIS_ENABLED
            value: ${V2_APIS_ENABLED}
          - name: V2_READ_ONLY_API_MODE
            value: ${V2_READ_ONLY_API_MODE}
          - name: READ_ONLY_API_MODE
            value: ${READ_ONLY_API_MODE}
          - name: ADD_UNGROUPED_HOSTS_ID
            value: ${ADD_UNGROUPED_HOSTS_ID}
          - name: REMOVE_NULL_VALUE
            value: ${REMOVE_NULL_VALUE}

    jobs:
      - name: tenant-org-id-populator
        podSpec:
          image: quay.io/cloudservices/tenant-utils:latest
          command:
            - ./org-id-column-populator
            - -C
            - -a
            - account_id
            - -o
            - org_id
            - -t
            - api_tenant
            - --ean-translator-addr
            - http://${TENANT_TRANSLATOR_HOST}:${TENANT_TRANSLATOR_PORT}
            - --batch-size
            - "50"
          env:
            - name: LOG_FORMAT
              value: ${LOG_FORMAT}
            - name: LOG_BATCH_FREQUENCY
              value: '1'
          resources:
            limits:
              cpu: 300m
              memory: 1Gi
            requests:
              cpu: 50m
              memory: 512Mi
      - name: cross-account-request-target-org-populator
        podSpec:
          image: quay.io/cloudservices/tenant-utils:latest
          command:
            - ./org-id-column-populator
            - -C
            - -a
            - target_account
            - -o
            - target_org
            - -t
            - api_crossaccountrequest
            - --ean-translator-addr
            - http://${TENANT_TRANSLATOR_HOST}:${TENANT_TRANSLATOR_PORT}
            - --batch-size
            - "50"
          env:
            - name: LOG_FORMAT
              value: ${LOG_FORMAT}
            - name: LOG_BATCH_FREQUENCY
              value: '1'
          resources:
            limits:
              cpu: 300m
              memory: 1Gi
            requests:
              cpu: 50m
              memory: 512Mi
      - name: user-id-populator
        podSpec:
          image: quay.io/cloudservices/rbac:latest
          command:
            - /opt/rbac/rbac/manage.py
            - import_tenant_user_data
            - --start_line
            - ${USER_ID_POPULATOR_START_LINE}
            - --batch_size
            - ${USER_ID_POPULATOR_BATCH_SIZE}
          env: &job_common_env_vars
            - name: APP_NAMESPACE
              valueFrom:
                fieldRef:
                  fieldPath: metadata.namespace
            - name: DJANGO_LOG_LEVEL
              value: ${DJANGO_LOG_LEVEL}
            - name: DJANGO_DEBUG
              value: ${DJANGO_DEBUG}
            - name: PERMISSION_SEEDING_ENABLED
              value: 'False'
            - name: ROLE_SEEDING_ENABLED
              value: 'False'
            - name: GROUP_SEEDING_ENABLED
              value: 'False'
            - name: DJANGO_SECRET_KEY
              valueFrom:
                secretKeyRef:
                  key: django-secret-key
                  name: rbac-secret
                  optional: false
            - name: ENV_NAME
              value: ${ENV_NAME}
            - name: PRINCIPAL_PROXY_SERVICE_PROTOCOL
              valueFrom:
                secretKeyRef:
                  key: principal-proxy-protocol
                  name: rbac-secret
                  optional: false
            - name: PRINCIPAL_PROXY_SERVICE_HOST
              valueFrom:
                secretKeyRef:
                  key: principal-proxy-host
                  name: rbac-secret
                  optional: false
            - name: PRINCIPAL_PROXY_SERVICE_PORT
              valueFrom:
                secretKeyRef:
                  key: principal-proxy-port
                  name: rbac-secret
                  optional: false
            - name: PRINCIPAL_PROXY_SERVICE_PATH
              value: ''
            - name: PRINCIPAL_PROXY_USER_ENV
              valueFrom:
                secretKeyRef:
                  key: principal-proxy-env
                  name: rbac-secret
                  optional: false
            - name: PRINCIPAL_PROXY_CLIENT_ID
              valueFrom:
                secretKeyRef:
                  key: client-id
                  name: insights-rbac
                  optional: false
            - name: PRINCIPAL_PROXY_API_TOKEN
              valueFrom:
                secretKeyRef:
                  key: token
                  name: insights-rbac
                  optional: false
            - name: PRINCIPAL_PROXY_SERVICE_SSL_VERIFY
              valueFrom:
                secretKeyRef:
                  key: principal-proxy-ssl-verify
                  name: rbac-secret
                  optional: true
            - name: PRINCIPAL_PROXY_SERVICE_SOURCE_CERT
              valueFrom:
                secretKeyRef:
                  key: principal-proxy-source-cert
                  name: rbac-secret
                  optional: true
            - name: PRINCIPAL_USER_DOMAIN
              value: ${PRINCIPAL_USER_DOMAIN}
            - name: PGSSLMODE
              value: ${PGSSLMODE}
            - name: CLOWDER_ENABLED
              value: ${CLOWDER_ENABLED}
            - name: CW_NULL_WORKAROUND
              value: ${CW_NULL_WORKAROUND}
            - name: GLITCHTIP_DSN
              valueFrom:
                secretKeyRef:
                  name: ${GLITCHTIP_SECRET}
                  key: dsn
                  optional: true
            - name: MAX_SEED_THREADS
              value: ${MAX_SEED_THREADS}
            - name: ACCESS_CACHE_CONNECT_SIGNALS
              value: 'False'
            - name: NOTIFICATIONS_ENABLED
              value: ${NOTIFICATIONS_ENABLED}
            - name: NOTIFICATIONS_RH_ENABLED
              value: ${NOTIFICATIONS_RH_ENABLED}
            - name: KAFKA_ENABLED
              value: ${KAFKA_ENABLED}
            - name: NOTIFICATIONS_TOPIC
              value: ${NOTIFICATIONS_TOPIC}
            - name: EXTERNAL_SYNC_TOPIC
              value: ${EXTERNAL_SYNC_TOPIC}
            - name: EXTERNAL_CHROME_TOPIC
              value: ${EXTERNAL_CHROME_TOPIC}
            - name: MIGRATE_AND_SEED_ON_INIT
              value: ${WORKER_MIGRATE_AND_SEED_ON_INIT}
            - name: UMB_HOST
              value: ${UMB_HOST}
            - name: UMB_PORT
              value: ${UMB_PORT}
            - name: SA_NAME
              value: ${SA_NAME}
            - name: PRINCIPAL_CLEANUP_UPDATE_ENABLED_UMB
              value: ${PRINCIPAL_CLEANUP_UPDATE_ENABLED_UMB}
            - name: V2_MIGRATION_APP_EXCLUDE_LIST
              value: ${V2_MIGRATION_APP_EXCLUDE_LIST}
            - name: V2_MIGRATION_RESOURCE_EXCLUDE_LIST
              value: ${V2_MIGRATION_RESOURCE_EXCLUDE_LIST}
            - name: V2_BOOTSTRAP_TENANT
              value: ${V2_BOOTSTRAP_TENANT}
            - name: WORKSPACE_APPLICATION_NAME
              value: ${WORKSPACE_APPLICATION_NAME}
            - name: WORKSPACE_RESOURCE_TYPE
              value: ${WORKSPACE_RESOURCE_TYPE}
            - name: WORKSPACE_ATTRIBUTE_FILTER
              value: ${WORKSPACE_ATTRIBUTE_FILTER}
            - name: WORKSPACE_HIERARCHY_ENABLED
              value: ${WORKSPACE_HIERARCHY_ENABLED}
            - name: WORKSPACE_HIERARCHY_DEPTH_LIMIT
              value: ${WORKSPACE_HIERARCHY_DEPTH_LIMIT}
            - name: WORKSPACE_RESTRICT_DEFAULT_PEERS
              value: ${WORKSPACE_RESTRICT_DEFAULT_PEERS}
            - name: FEATURE_FLAGS_CACHE_DIR
              value: ${FEATURE_FLAGS_CACHE_DIR}
            ######## Following envs are different from worker
            - name: S3_AWS_ACCESS_KEY_ID
              valueFrom:
                secretKeyRef:
                  name: ${S3_AWS_SECRET}
                  key: aws_access_key_id
            - name: S3_AWS_SECRET_ACCESS_KEY
              valueFrom:
                secretKeyRef:
                  name: ${S3_AWS_SECRET}
                  key: aws_secret_access_key
            - name: S3_AWS_BUCKET
              valueFrom:
                secretKeyRef:
                  name: ${S3_AWS_SECRET}
                  key: bucket
            - name: REPLICATION_TO_RELATION_ENABLED
              value: "True"
          resources:
            limits:
              cpu: 300m
              memory: 1Gi
            requests:
              cpu: 50m
              memory: 512Mi
          volumes:
          - name: users-data
            persistentVolumeClaim:
              claimName: users-data
          volumeMounts:
          - mountPath: /tmp
            name: users-data
      - name: seed-roles-perms-groups
        podSpec:
          image: quay.io/cloudservices/rbac:latest
          command:
            - /opt/rbac/rbac/manage.py
            - seeds
            - --roles
            - --force-create-relationships
          resources:
            limits:
              cpu: 300m
              memory: 1Gi
            requests:
              cpu: 50m
              memory: 512Mi
          env: *job_common_env_vars
          volumes:
            - configMap:
                name: ${CONFIG_MAP_NAME}
              name: default-role-config
            - configMap:
                name: ${MODEL_ACCESS_PERMISSIONS}
              name: model-access-permissions
          volumeMounts:
            - mountPath: /opt/rbac/rbac/management/role/definitions
              name: default-role-config
            - mountPath: /opt/rbac/rbac/management/role/permissions
              name: model-access-permissions
      - name: sa-id-populator
        podSpec:
          image: quay.io/cloudservices/rbac:latest
          command:
            - /opt/rbac/rbac/manage.py
            - import_service_account_data
          env: *job_common_env_vars
          resources:
            limits:
              cpu: 300m
              memory: 1Gi
            requests:
              cpu: 50m
              memory: 512Mi
          volumes:
          - name: users-data
            persistentVolumeClaim:
              claimName: users-data
          volumeMounts:
          - mountPath: /tmp
            name: users-data
      - name: workspace-populator
        podSpec:
          image: quay.io/redhat-services-prod/hcc-accessmanagement-tenant/insights-rbac:latest
          command:
            - /opt/rbac/rbac/manage.py
            - import_workspace_data
          env:
            # Copied from user id populator
            - name: APP_NAMESPACE
              valueFrom:
                fieldRef:
                  fieldPath: metadata.namespace
            - name: DJANGO_LOG_LEVEL
              value: ${DJANGO_LOG_LEVEL}
            - name: DJANGO_DEBUG
              value: ${DJANGO_DEBUG}
            - name: PERMISSION_SEEDING_ENABLED
              value: 'False'
            - name: ROLE_SEEDING_ENABLED
              value: 'False'
            - name: GROUP_SEEDING_ENABLED
              value: 'False'
            - name: DJANGO_SECRET_KEY
              valueFrom:
                secretKeyRef:
                  key: django-secret-key
                  name: rbac-secret
                  optional: false
            - name: ENV_NAME
              value: ${ENV_NAME}
            - name: PRINCIPAL_PROXY_SERVICE_PROTOCOL
              valueFrom:
                secretKeyRef:
                  key: principal-proxy-protocol
                  name: rbac-secret
                  optional: false
            - name: PRINCIPAL_PROXY_SERVICE_HOST
              valueFrom:
                secretKeyRef:
                  key: principal-proxy-host
                  name: rbac-secret
                  optional: false
            - name: PRINCIPAL_PROXY_SERVICE_PORT
              valueFrom:
                secretKeyRef:
                  key: principal-proxy-port
                  name: rbac-secret
                  optional: false
            - name: PRINCIPAL_PROXY_SERVICE_PATH
              value: ''
            - name: PRINCIPAL_PROXY_USER_ENV
              valueFrom:
                secretKeyRef:
                  key: principal-proxy-env
                  name: rbac-secret
                  optional: false
            - name: PRINCIPAL_PROXY_CLIENT_ID
              valueFrom:
                secretKeyRef:
                  key: client-id
                  name: insights-rbac
                  optional: false
            - name: PRINCIPAL_PROXY_API_TOKEN
              valueFrom:
                secretKeyRef:
                  key: token
                  name: insights-rbac
                  optional: false
            - name: PRINCIPAL_PROXY_SERVICE_SSL_VERIFY
              valueFrom:
                secretKeyRef:
                  key: principal-proxy-ssl-verify
                  name: rbac-secret
                  optional: true
            - name: PRINCIPAL_PROXY_SERVICE_SOURCE_CERT
              valueFrom:
                secretKeyRef:
                  key: principal-proxy-source-cert
                  name: rbac-secret
                  optional: true
            - name: PRINCIPAL_USER_DOMAIN
              value: ${PRINCIPAL_USER_DOMAIN}
            - name: PGSSLMODE
              value: ${PGSSLMODE}
            - name: CLOWDER_ENABLED
              value: ${CLOWDER_ENABLED}
            - name: CW_NULL_WORKAROUND
              value: ${CW_NULL_WORKAROUND}
            - name: GLITCHTIP_DSN
              valueFrom:
                secretKeyRef:
                  name: ${GLITCHTIP_SECRET}
                  key: dsn
                  optional: true
            - name: MAX_SEED_THREADS
              value: ${MAX_SEED_THREADS}
            - name: ACCESS_CACHE_CONNECT_SIGNALS
              value: 'False'
            - name: NOTIFICATIONS_ENABLED
              value: ${NOTIFICATIONS_ENABLED}
            - name: NOTIFICATIONS_RH_ENABLED
              value: ${NOTIFICATIONS_RH_ENABLED}
            - name: KAFKA_ENABLED
              value: ${KAFKA_ENABLED}
            - name: NOTIFICATIONS_TOPIC
              value: ${NOTIFICATIONS_TOPIC}
            - name: EXTERNAL_SYNC_TOPIC
              value: ${EXTERNAL_SYNC_TOPIC}
            - name: EXTERNAL_CHROME_TOPIC
              value: ${EXTERNAL_CHROME_TOPIC}
            - name: MIGRATE_AND_SEED_ON_INIT
              value: ${WORKER_MIGRATE_AND_SEED_ON_INIT}
            - name: UMB_HOST
              value: ${UMB_HOST}
            - name: UMB_PORT
              value: ${UMB_PORT}
            - name: SA_NAME
              value: ${SA_NAME}
            - name: PRINCIPAL_CLEANUP_UPDATE_ENABLED_UMB
              value: ${PRINCIPAL_CLEANUP_UPDATE_ENABLED_UMB}
            - name: V2_MIGRATION_APP_EXCLUDE_LIST
              value: ${V2_MIGRATION_APP_EXCLUDE_LIST}
            - name: V2_MIGRATION_RESOURCE_EXCLUDE_LIST
              value: ${V2_MIGRATION_RESOURCE_EXCLUDE_LIST}
            - name: V2_BOOTSTRAP_TENANT
              value: ${V2_BOOTSTRAP_TENANT}
            - name: WORKSPACE_APPLICATION_NAME
              value: ${WORKSPACE_APPLICATION_NAME}
            - name: WORKSPACE_RESOURCE_TYPE
              value: ${WORKSPACE_RESOURCE_TYPE}
            - name: WORKSPACE_ATTRIBUTE_FILTER
              value: ${WORKSPACE_ATTRIBUTE_FILTER}
            - name: WORKSPACE_HIERARCHY_ENABLED
              value: ${WORKSPACE_HIERARCHY_ENABLED}
            - name: WORKSPACE_HIERARCHY_DEPTH_LIMIT
              value: ${WORKSPACE_HIERARCHY_DEPTH_LIMIT}
            - name: WORKSPACE_RESTRICT_DEFAULT_PEERS
              value: ${WORKSPACE_RESTRICT_DEFAULT_PEERS}
            - name: FEATURE_FLAGS_CACHE_DIR
              value: ${FEATURE_FLAGS_CACHE_DIR}
            ######## Following envs are different from worker
            - name: S3_AWS_ACCESS_KEY_ID
              valueFrom:
                secretKeyRef:
                  name: ${RBAC_HBI_S3_AWS_SECRET}
                  key: aws_access_key_id
            - name: S3_AWS_SECRET_ACCESS_KEY
              valueFrom:
                secretKeyRef:
                  name: ${RBAC_HBI_S3_AWS_SECRET}
                  key: aws_secret_access_key
            - name: S3_AWS_BUCKET
              value: ${RBAC_HBI_S3_AWS_BUCKET}
            - name: REPLICATION_TO_RELATION_ENABLED
              value: "True"
          resources:
            limits:
              cpu: 300m
              memory: 1Gi
            requests:
              cpu: 50m
              memory: 512Mi
          volumes:
          - name: workspace-data
            persistentVolumeClaim:
              claimName: workspace-data
          volumeMounts:
          - mountPath: /tmp
            name: workspace-data

- apiVersion: v1
  kind: ConfigMap
  metadata:
    name: rbac-env
  data:
    api-path-prefix: /api/rbac
    app-config: /opt/rbac/rbac/gunicorn.py
    app-domain: ${APP_DOMAIN}
    app-home: /opt/rbac/rbac
    app-module: rbac.wsgi
    app-namespace: rbac-stage
    database-engine: postgresql
    database-name: rbac
    database-service-name: POSTGRES_SQL
    development: "False"
    django-debug: "False"
    django-log-directory: ""
    django-log-formatter: simple
    django-log-handlers: console
    django-log-level: INFO
    django-logging-file: ""
    postgres-sql-service-host: rbac-pgsql.rbac-stage.svc
    postgres-sql-service-port: "5432"
    rbac-log-level: INFO

- apiVersion: v1
  kind: Secret
  metadata:
    name: rbac-psks
  data:
    psks.json: >-
      ewogICJhZHZpc29yIjogewogICAgImFsdC1zZWNyZXQiOiAiMTExMTExMTExMTExMTExMTExMTExMTExMTExMTExMTEiCiAgfSwKICAiYXBwcm92YWwiOiB7CiAgICAiYWx0LXNlY3JldCI6ICIyMjIyMjIyMjIyMjIyMjIyMjIyMjIyMjIyMjIyMjIyMiIKICB9LAogICJub3RpZmljYXRpb25zIjogewogICAgImFsdC1zZWNyZXQiOiAiMzMzMzMzMzMzMzMzMzMzMzMzMzMzMzMzMzMzMzMzMzMiCiAgfSwKICAiaW52ZW50b3J5IjogewogICAgInNlY3JldCI6ICI0NDQ0NDQ0NDQ0NDQ0NDQ0NDQ0NDQ0NDQ0NDQ0NDQ0NDQiCiAgfQp9
  type: Opaque
- apiVersion: v1
  kind: Secret
  metadata:
    name: rbac-system-users
  data:
    system-users.json: >-
      ewogICAgImluc2VydF9zdWJfaGVyZSI6IHsKICAgICAgICAiYWRtaW4iOiB0cnVlLAogICAgICAgICJpc19zZXJ2aWNlX2FjY291bnQiOiB0cnVlLAogICAgICAgICJhbGxvd19hbnlfb3JnIjogdHJ1ZQogICAgfQp9Cg==
  type: Opaque
- apiVersion: v1
  kind: Secret
  metadata:
    name: insights-rbac
  data:
    client-id: aW5zaWdodHMtcmJhYw==
    token: MjIyMjIyMjIyMjIyMjIyMjIyMjIyMjIyMjIyMjIyMjIyMjIyMjIyMjIyMjIyMjIyMjIyMjIyMjIyMjIyMjIyMg==
  type: Opaque
- apiVersion: v1
  kind: Secret
  metadata:
    name: rbac-secret
  data:
    django-secret-key: MTExMTExMTExMTExMTExMTExMTExMTExMTExMTExMTExMTExMTExMTExMTExMTExMTE=
    principal-proxy-api-token: >-
      MjIyMjIyMjIyMjIyMjIyMjIyMjIyMjIyMjIyMjIyMjIyMjIyMjIyMjIyMjIyMjIyMjIyMjIyMjIyMjIyMjIyMg==
    principal-proxy-client-id: aW5zaWdodHMtcmJhYw==
    principal-proxy-env: c3RhZ2U=
    principal-proxy-host: bWJvcA==
    principal-proxy-port: ODA5MA==
    principal-proxy-protocol: aHR0cA==
    principal-proxy-source-cert: RmFsc2U=
    principal-proxy-ssl-verify: RmFsc2U=
    sentry-dsn: ''
  type: Opaque
- apiVersion: v1
  kind: Secret
  metadata:
    name: service-accounts
  data:
    cert: MTExMTExMTExMTExMTExMTExMTExMTExMTExMTExMTExMTExMTExMTExMTExMTExMTE=
    key: MjIyMjIyMjIyMjIyMjIyMjIyMjIyMjIyMjIyMjIyMjIyMjIyMjIyMjIyMjIyMjIyMjIyMjIyMjIyMjIyMjIyMg==
  type: Opaque

- kind: PersistentVolumeClaim
  apiVersion: v1
  metadata:
    labels:
      app: rbac
    name: workspace-data
  spec:
    accessModes:
    - ReadWriteOnce
    resources:
      requests:
        storage: 2Gi

parameters:
- description: Image name
  name: IMAGE
  value: quay.io/redhat-services-prod/hcc-accessmanagement-tenant/insights-rbac
- description: Determines Clowder deployment
  name: CLOWDER_ENABLED
  value: "true"
- description: ClowdEnv Name
  name: ENV_NAME
  required: true
- description: Initial amount of memory the Django container will request.
  displayName: Memory Request
  name: MEMORY_REQUEST
  value: 512Mi
- description: Maximum amount of memory the Django container can use.
  displayName: Memory Limit
  name: MEMORY_LIMIT
  value: 1Gi
- description: Initial amount of cpu the Django container will request.
  displayName: CPU Request
  name: CPU_REQUEST
  value: 200m
- description: Maximum amount of cpu the Django container can use.
  displayName: CPU Limit
  name: CPU_LIMIT
  value: 700m
- displayName: RBAC PSKs
  name: RBAC_PSKS
  value: rbac-psks
  description: Name of the secret containing PSK configuration.
- displayName: RBAC system users
  name: RBAC_SYSTEM_USERS
  value: rbac-system-users
  description: >
    Name of the secret containing system user configuration.
    System user configuration JSON defines which users, when identified via JWT authentication,
    should be considered system users, and what authority they should have.
    The keys of the JSON are the sub values of the tokens.
    The values follow the SystemUserConfig typed dict.
- displayName: Service Dependency Name
  name: SERVICE_DEPENDENCY_NAME
  value: rbac-pgsql
- displayName: API Prefix Path
  name: API_PATH_PREFIX
  value: /api/rbac
- displayName: Development
  name: DEVELOPMENT
  value: 'false'
- displayName: Rbac log level
  name: RBAC_LOG_LEVEL
  value: INFO
- displayName: Django log level
  name: DJANGO_LOG_LEVEL
  value: INFO
- displayName: Django log formatter
  name: DJANGO_LOG_FORMATTER
  value: simple
- displayName: Django log handlers
  name: DJANGO_LOG_HANDLERS
  value: console,ecs
- displayName: Django log directory
  name: DJANGO_LOG_DIRECTORY
- displayName: Django logging file
  name: DJANGO_LOGGING_FILE
- description: Name of the rbac-config config map
  name: CONFIG_MAP_NAME
  value: rbac-config
- description: Name of the predefined access permissions config map
  name: MODEL_ACCESS_PERMISSIONS
  value: model-access-permissions
- description: minimum number of pods to use when autoscaling is enabled
  name: MIN_REPLICAS
  value: '1'
- description: maximum number of pods to use when autoscaling is enabled
  name: MAX_REPLICAS
  value: '1'
- description: minimum number of pods to use when autoscaling is enabled for worker service
  name: MIN_WORKER_REPLICAS
  value: '1'
- description: minimum number of pods to use when autoscaling is enabled for scheduler service
  name: MIN_SCHEDULER_REPLICAS
  value: '1'
- description: target CPU utilization for the service
  name: TARGET_CPU_UTILIZATION
  value: '90'
- description: 'Options can be found in the doc: https://www.postgresql.org/docs/current/libpq-ssl.html#LIBPQ-SSL-SSLMODE-STATEMENTS'
  displayName: Postgres SSL mode
  name: PGSSLMODE
  value: prefer
- description: Python boolean value to enable/disable permission seeding on app boot
  name: PERMISSION_SEEDING_ENABLED
  required: true
- description: Python boolean value to enable/disable role seeding on app boot
  name: ROLE_SEEDING_ENABLED
  required: true
- description: Python boolean value to enable/disable group seeding on app boot
  name: GROUP_SEEDING_ENABLED
  required: true
- description: Enable the RBAC access cache
  name: ACCESS_CACHE_ENABLED
  value: 'True'
- description: Bypass interaction with the BOP service
  name: BYPASS_BOP_VERIFICATION
  value: 'False'
- description: Application allow list for role creation in RBAC
  name: ROLE_CREATE_ALLOW_LIST
  value: cost-management,remediations,inventory,policies,advisor,vulnerability,compliance,automation-analytics,notifications,patch,integrations,ros,staleness,config-manager,idmsvc
- description: Application exclude list for v2 migration (all permissions)
  name: V2_MIGRATION_APP_EXCLUDE_LIST
  value: approval
- description: Resources (by namespace:name) exclude list for v2 migration (resource definitions only)
  name: V2_MIGRATION_RESOURCE_EXCLUDE_LIST
  value: rbac:workspace
- description: Whether or not to bootstrap tenants using V2 logic (i.e. creating workspaces and relations).
  name: V2_BOOTSTRAP_TENANT
  value: 'False'
- description: Timestamp expiration allowance on destructive actions through the internal RBAC API
  name: RBAC_DESTRUCTIVE_API_ENABLED_UNTIL
  value: ''
- description: Timestamp expiration allowance on destructive actions through the seeding job
  name: RBAC_DESTRUCTIVE_SEEDING_ENABLED_UNTIL
  value: ''
- description: Image tag
  name: IMAGE_TAG
  required: true
- description: Name of DB secret
  name: DB_SECRET_NAME
  value: rbac-db
- description: The name assigned to all frontend objects defined in this template.
  displayName: Name
  name: NAME
  value: rbac
- description: Initial amount of CPU the Flower container will request.
  displayName: Celery scheduler CPU Resource Request
  name: CELERY_SCHEDULER_CPU_REQUEST
  value: 100m
- description: Maximum amount of CPU the scheduler container can use.
  displayName: CPU Limit
  name: CELERY_SCHEDULER_CPU_LIMIT
  value: 300m
- description: Initial amount of memory the scheduler container will request.
  displayName: Celery scheduler Memory Resource Request
  name: CELERY_SCHEDULER_MEMORY_REQUEST
  value: 256Mi
- description: Maximum amount of memory the scheduler container can use.
  displayName: Memory Limit
  name: CELERY_SCHEDULER_MEMORY_LIMIT
  value: 512Mi
- description: Initial amount of CPU the worker container will request.
  displayName: Celery worker CPU Resource Request
  name: CELERY_WORKER_CPU_REQUEST
  value: 100m
- description: Maximum amount of CPU the worker container can use.
  displayName: CPU Limit
  name: CELERY_WORKER_CPU_LIMIT
  value: 300m
- description: Initial amount of memory the worker container will request.
  displayName: Celery worker Memory Resource Request
  name: CELERY_WORKER_MEMORY_REQUEST
  value: 256Mi
- description: Maximum amount of memory the worker container can use.
  displayName: Memory Limit
  name: CELERY_WORKER_MEMORY_LIMIT
  value: 512Mi
- description: Initial amount of CPU the init worker container will request.
  displayName: RBAC worker init container CPU Resource Request
  name: INIT_WORKER_CPU_REQUEST
  value: 500m
- description: Maximum amount of CPU the init worker container can use.
  displayName: RBAC worker init container CPU Resource Limit
  name: INIT_WORKER_CPU_LIMIT
  value: 2000m
- description: Initial amount of memory the init worker container will request.
  displayName: RBAC worker init container Memory Resource Request
  name: INIT_WORKER_MEMORY_REQUEST
  value: 512Mi
- description: Maximum amount of memory the init worker container can use.
  displayName: RBAC worker init container Memory Resource Limit
  name: INIT_WORKER_MEMORY_LIMIT
  value: 3Gi
- displayName: Django Debug
  name: DJANGO_DEBUG
  value: 'False'
- displayName: Django log level
  name: DJANGO_LOG_LEVEL
  value: INFO
- description: 'Options can be found in the doc: https://www.postgresql.org/docs/current/libpq-ssl.html#LIBPQ-SSL-SSLMODE-STATEMENTS'
  displayName: Postgres SSL mode
  name: PGSSLMODE
  value: prefer
- description: Name of the rbac-config config map
  name: CONFIG_MAP_NAME
  value: rbac-config
- description: Name of the predefined access permissions config map
  name: MODEL_ACCESS_PERMISSIONS
  value: model-access-permissions
- description: Name of DB secret
  name: DB_SECRET_NAME
  value: rbac-db
- name: APP_NAMESPACE
  value: 'rbac'
- name: CW_NULL_WORKAROUND
  value: 'true'
- name: CELERY_INITIAL_DELAY_SEC
  value: "30"
- name: CELERY_PERIOD_SEC
  value: "300"
- description: Default number of threads to use for seeding
  name: MAX_SEED_THREADS
  value: "2"
- description: max_connections for redis client
  name: REDIS_MAX_CONNECTIONS
  value: "10"
- description: socket connect timeout for redis
  name: REDIS_SOCKET_CONNECT_TIMEOUT
  value: "0.1"
- description: socket timeout for redis
  name: REDIS_SOCKET_TIMEOUT
  value: "0.1"
- description: Enable sending out notification events
  name: NOTIFICATIONS_ENABLED
  value: 'False'
- description: Enable sending out notification events of Red Hat changes
  name: NOTIFICATIONS_RH_ENABLED
  value: 'False'
- name: TENANT_TRANSLATOR_HOST
  required: true
- name: TENANT_TRANSLATOR_PORT
  value: '8892'
- name: GUNICORN_WORKER_MULTIPLIER
  value: '2'
- name: GUNICORN_THREAD_LIMIT
  value: '10'
- name: NOTIFICATIONS_TOPIC
  value: 'platform.notifications.ingress'
- description: Enable kafka
  name: KAFKA_ENABLED
  value: 'False'
- name: EXTERNAL_SYNC_TOPIC
  value: 'platform.rbac.sync'
- name: EXTERNAL_CHROME_TOPIC
  value: 'platform.chrome'
- name: SERVICE_MIGRATE_AND_SEED_ON_INIT
  value: 'True'
- name: WORKER_MIGRATE_AND_SEED_ON_INIT
  value: 'False'
- name: GLITCHTIP_SECRET
  value: 'rbac-secret'
- name: USE_CLOWDER_CA_FOR_BOP
  value: 'False'
- name: IT_BYPASS_IT_CALLS
  description: Bypass calling IT for fetching real service accounts and to use mocked responses instead?
  value: 'False'
- name: IT_BYPASS_PERMISSIONS_MODIFY_SERVICE_ACCOUNTS
  description: Bypass the permissions check for when a user wants to add or remove a service account from a group?
  value: 'False'
- name: IT_BYPASS_TOKEN_VALIDATION
  description: Bypass validating the token that the user must provide in the Authorization header for making IT calls?
  value: 'False'
- name: IT_SERVICE_BASE_PATH
  description: Path of the IT service's API
  value: '/auth/realms/redhat-external/apis'
- name: IT_SERVICE_HOST
  description: Host of the IT service
  required: true
- name: IT_SERVICE_PORT
  description: Port of the IT service
  value: '443'
- name: IT_SERVICE_PROTOCOL_SCHEME
  description: Protocol scheme of the IT service
  value: 'https'
- name: IT_SERVICE_TIMEOUT_SECONDS
  description: Number of seconds to wait for a response from IT before timing out and failing the request
  value: '10'
- name: IT_TOKEN_JKWS_CACHE_LIFETIME
  value: '28800'
- name: PRINCIPAL_USER_DOMAIN
  description: >
    Kessel requires principal IDs to be qualified by a domain,
    in order to future proof integration of identities from multiple issuers.
    RBAC currently expects all principals to either come from itself (cross-account),
    or from a single identity infrastructure domain (identity header, SSO, BOP).
    This defines that single domain.
  value: 'redhat'
- name: PRINCIPAL_CLEANUP_DELETION_ENABLED_UMB
  description: Allow cleanup job to delete principals via messages from UMB
  value: 'False'
- name: PRINCIPAL_CLEANUP_UPDATE_ENABLED_UMB
  description: Allow cleanup job to update principals via messages from UMB
  value: 'False'
- name: UMB_JOB_ENABLED
  description: Temp env to enable the UMB job
  value: 'True'
- name: UMB_HOST
  description: Host of the UMB service
  value: 'localhost'
- name: UMB_PORT
  description: Port of the UMB service
  value: '61612'
- name: SA_NAME
  description: Name of the rbac service account
  value: 'nonprod-hcc-rbac'
- name: BONFIRE_DEPENDENCIES
  description: A comma separated list of non ClowdApp dependencies for bonfire to deploy
  value: "model-access-permissions-yml-stage,rbac-config-yml-stage"
- name: RELATION_API_SERVER
  description: The gRPC API server to use for the relation
  value: "localhost:9000"
- name: REPLICATION_TO_RELATION_ENABLED
  description: Enable replication to Relation API
  value: "False"
- name: V2_APIS_ENABLED
  description: Flag to explicitly enable v2 API endpoints
- name: V2_READ_ONLY_API_MODE
  description: Enforce GET only on RBAC v2 APIs only
  value: 'False'
- name: READ_ONLY_API_MODE
  description: Enforce GET only on RBAC APIs
  value: 'False'
- name: S3_AWS_SECRET
  description: The AWS secret for S3
  value: 'crc-rbac-s3'
- name: USER_ID_POPULATOR_START_LINE
  description: The line of the data file to start reading user IDs from
  value: '1'
- name: USER_ID_POPULATOR_BATCH_SIZE
  description: The number of user records to process in each batch
  value: '90'
- name: RBAC_HBI_S3_AWS_SECRET
  description: The AWS secret for accessing HBI S3
  value: 'rbac-hbi-s3-readonly'
- name: RBAC_HBI_S3_AWS_BUCKET
  description: The bucket name for accessing HBI S3
  value: 'hbi-kessel-s3-stage'
- description: The application name used in workspace permissions
  name: WORKSPACE_APPLICATION_NAME
  value: 'inventory'
- description: The resource type used in workspace permissions
  name: WORKSPACE_RESOURCE_TYPE
  value: 'groups'
- description: The attribute filter key used in workspace permissions' resource definitions
  name: WORKSPACE_ATTRIBUTE_FILTER
  value: 'group.id'
- description: Flag to enable returning workspace hierarchy in v1 access
  name: WORKSPACE_HIERARCHY_ENABLED
- name: ADD_UNGROUPED_HOSTS_ID
  description: Add ungrouped hosts workspace id in addition to null
  value: 'False'
- name: REMOVE_NULL_VALUE
  description: Remove null value from the list of workspace id
  value: 'False'
- name: WORKSPACE_HIERARCHY_DEPTH_LIMIT
  description: The limit of workspace hierarchy depth
  value: '2'
- name: WORKSPACE_RESTRICT_DEFAULT_PEERS
  description: When true, prevents the ability to create peer workspaces against the default workspace
  value: 'True'
- name: SCOPES
  description: The Scope for token generation
  value: 'openid'
- name: TOKEN_GRANT_TYPE
  description: The grant type for token generation
  value: 'client_credentials'
- name: REDHAT_SSO
  description: The SSO url for rbac environment
  value: 'sso.stage.redhat.com'
<<<<<<< HEAD
- name: FEATURE_FLAGS_CACHE_DIR
  description: The cache dir for unleash
  value: '/tmp/unleash_cache'
=======
- description: Enables grabbing the certificates from the secret that provides certificates that will be automatically renewed.
  name: AUTOMATIC_CERTIFICATE_RENEWAL_ENABLED
  value: 'false'
>>>>>>> b468f415
<|MERGE_RESOLUTION|>--- conflicted
+++ resolved
@@ -1510,12 +1510,9 @@
 - name: REDHAT_SSO
   description: The SSO url for rbac environment
   value: 'sso.stage.redhat.com'
-<<<<<<< HEAD
 - name: FEATURE_FLAGS_CACHE_DIR
   description: The cache dir for unleash
   value: '/tmp/unleash_cache'
-=======
 - description: Enables grabbing the certificates from the secret that provides certificates that will be automatically renewed.
   name: AUTOMATIC_CERTIFICATE_RENEWAL_ENABLED
-  value: 'false'
->>>>>>> b468f415
+  value: 'false'