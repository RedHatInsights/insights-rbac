--- conflicted
+++ resolved
@@ -241,15 +241,12 @@
             value: ${WORKSPACE_ATTRIBUTE_FILTER}
           - name: WORKSPACE_HIERARCHY_ENABLED
             value: ${WORKSPACE_HIERARCHY_ENABLED}
-<<<<<<< HEAD
           - name: WORKSPACE_ORG_CREATION_LIMIT
             value: ${WORKSPACE_ORG_CREATION_LIMIT}
-=======
           - name: WORKSPACE_HIERARCHY_DEPTH_LIMIT
             value: ${WORKSPACE_HIERARCHY_DEPTH_LIMIT}
           - name: WORKSPACE_RESTRICT_DEFAULT_PEERS
             value: ${WORKSPACE_RESTRICT_DEFAULT_PEERS}
->>>>>>> 53ce02c2
           ####### Following envs are for scheduler, doesn't hurt to put in worker
           - name: PRINCIPAL_CLEANUP_DELETION_ENABLED_UMB
             value: ${PRINCIPAL_CLEANUP_DELETION_ENABLED_UMB}
