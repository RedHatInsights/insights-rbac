--- conflicted
+++ resolved
@@ -1,10 +1,8 @@
 metadata:
   creationTimestamp: null
 spec:
-<<<<<<< HEAD
   taskRunTemplate:
     serviceAccountName: build-pipeline-insights-rbac
-=======
   params:
   - name: git-url
     value: '{{source_url}}'
@@ -503,5 +501,4 @@
   - name: git-auth
     secret:
       secretName: '{{ git_auth_secret }}'
->>>>>>> 9e217700
 status: {}