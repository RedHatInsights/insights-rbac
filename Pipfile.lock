--- conflicted
+++ resolved
@@ -1,11 +1,7 @@
 {
     "_meta": {
         "hash": {
-<<<<<<< HEAD
             "sha256": "1e3a6f5363f1292b7d3ed4d58625014100b3ee98da529034b25e250985c9a4f0"
-=======
-            "sha256": "788783827265808c5f8a911d86a4665a8f0c2e17d6cbe62a04d76d817e243840"
->>>>>>> 6689f15c
         },
         "pipfile-spec": 6,
         "requires": {
