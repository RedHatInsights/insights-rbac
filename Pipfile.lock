--- conflicted
+++ resolved
@@ -73,17 +73,10 @@
         },
         "autobahn": {
             "hashes": [
-<<<<<<< HEAD
                 "sha256:a88882ab4700ee9eee46c69c38e2b625f6fda48ab1ce61cf7b58b23cf2fadcb8"
             ],
             "markers": "python_version >= '3.7'",
             "version": "==23.1.1"
-=======
-                "sha256:43b4e8b1aeaeb20a0cc0a81572e613dc958057c0ab248a7d6b41b2763270f925"
-            ],
-            "markers": "python_version >= '3.7'",
-            "version": "==22.12.1"
->>>>>>> 9eb13a21
         },
         "automat": {
             "hashes": [
@@ -472,7 +465,6 @@
         },
         "hiredis": {
             "hashes": [
-<<<<<<< HEAD
                 "sha256:0258bb84b4a1e015f14f891d91957042fa88f6f4e86cc0808d735ebbc1e3fc88",
                 "sha256:07e86649773e486a21e170d1396217e15833776d9e8f4a7121c28a1d37e032c9",
                 "sha256:0ae718e9db4b622072ff73d38bc9cd7711edfedc8a1e08efe25a6c8170446da4",
@@ -565,99 +557,6 @@
             ],
             "markers": "python_version >= '3.7'",
             "version": "==2.1.1"
-=======
-                "sha256:0021ba034b74c5006f62e4cfdd79d04c7c720731eda256ce29d769ac6483adc3",
-                "sha256:023b3b3ac410d6cfdb45ee943b8c528c90379f31419a1fd229888aa2b965732d",
-                "sha256:03b6bef7eb50415aca87200a511d66a2fd69f1fcc75cfe1408e1201cbe28ddfb",
-                "sha256:040f861e4e43daa9287f3a85979542f9c7ee8cfab695fa662f3b6186c6f7d5e8",
-                "sha256:05aab35210bd7fbd7bd066efb2a42eb5c2878c2c137a9cff597204be2c07475b",
-                "sha256:06cb776d3cd3cbec86010f1bab6895ee16af8036aae8c3594a5e96c24f0f83a5",
-                "sha256:08ec41519a533f5cd1f1f8bd1797929358117c8e4570b679b469f768b45b7dbf",
-                "sha256:11fad16beb9d623ea423c9129bab0e392ea4c84363d61c125f679be3d029442f",
-                "sha256:19f724405c808a89db422ed1010caab80a16d3e5b49632356ae7912513b6d58e",
-                "sha256:1e2039cdaa2e6656eae4a2e2537ed77e27f29b7487b97ce7ae6a3cb88d01b968",
-                "sha256:1f94684b13fbbee1239303018d5ea900d786e486cdb130cde3144d53f4e262e4",
-                "sha256:21e0017b8f50abd13b4c4c4218c7dfd5a42623e3255b460dfa5f70b45c4e7c3e",
-                "sha256:24a55169a7f0bd9458935ac644bf8191f127c8aa50cdd70c0b87928cc515cae5",
-                "sha256:262148f9b616c0cdd0f2c6bda45cd0f1ce6ce2d1974efd296b85b44e5c7567c2",
-                "sha256:288d5d0566d3cbcd800e46c7a547428d321842898b8c7de037a7e78b5644e88a",
-                "sha256:2c763eb9a1414c4d665945c70ae2ef74a843600667b0069fe90e2aabc78e5411",
-                "sha256:3195e13a700f6ff35894c4920fcce8f6c2b01cdbc01f76fe567753c495849e9b",
-                "sha256:32893825426e73d57b3290b68110dd76229945e6c79b08a37795f536501935c4",
-                "sha256:32f98370efed38088d000df2eb2c8ed43d93d99bbf4a0a740e15eb4a887cc23f",
-                "sha256:39a1bb45bcd698baf70ad4e9a94af164525bf053caea7df3777172d20d69538a",
-                "sha256:3a51cb4ea466276a845a940931357b4a876f903eabde514ba95e45050e1c2150",
-                "sha256:40b55fb46fcc78b04190176c0ae28bfa3cc7f418fca9df06c037028af5942b6a",
-                "sha256:41afba30304adcbe1c93fc8272a7169b7fc4e4d3d470ad8babd391678a519d76",
-                "sha256:43d3168da0a81fa0a9e4bc6e14316beac8e5f1b439ca5cc5af7f9a558cfba741",
-                "sha256:4ee8f6d0774cd6179c625688201e961a2d03da212230adaa2193cfb7a04f9169",
-                "sha256:4f34eefaf164bf43b29ccc809c168248eb95001837ed0e9e3279891f57ae2fab",
-                "sha256:5000942ffb6b6410ccbc87089c15fde5f48bd205664ee8b3067e6b2fb5689485",
-                "sha256:53040c3b3488b52f4609775453fc759262f2885b733150ee2e1d88257fdafed8",
-                "sha256:531d1d3955244831b69272b993e16f93489ce2dadfdf800ac856dc2d9a43d353",
-                "sha256:58a7ceb71f967fcc1878fb64666a12fbc5f243ab00d0653d3752a811941d8261",
-                "sha256:5d7d7078f3b841ad86e35459e9f1a49db6d793b796a25fe866333166196d9fec",
-                "sha256:648d4648bf6b3dcc418a974df143b2f96627ab8b50bda23a57759c273880ecfb",
-                "sha256:654949cfc0bc76a5292b6ac111113b2eafb0739e0496495368981ea2e80bf4ec",
-                "sha256:66ffcbfc4db52dd87cdfd53bda45881ab3ab07c80ec43244fd8d70ee69d42c01",
-                "sha256:6766376dc43ef186113422ecacec0ece0d4b12c0e5f4b556669e639b20ccabb1",
-                "sha256:6a8e796c94b7b8c63c99757d6ec2075069e4c362dfb0f130aaf874422bea3e7d",
-                "sha256:6df0115f8b0766cd3d12416e2e2e914efed5b1a1a27605c9f37bc92de086877a",
-                "sha256:718589c48e97820bdc2a99e2621b5039884cc23199213756054d10cd309ad56c",
-                "sha256:7222bd9243387d778245619d0ac62d35cf72ee746ec0efb7b9b230ae3e0c3a39",
-                "sha256:778f6de73c3abd67d447a3442f89e7d43a8de1eb5093f416af14dddc1d5c9cb5",
-                "sha256:7b339a7542a3f6a10b3bbc157e4abc9bae9628e2df7faf5f8a32f730014719ae",
-                "sha256:7f7e7d91d6533fcb1939d467cf8bfb98640edf715897959f31ae83f5ad29aed3",
-                "sha256:8181d73f25943fbdca904154e51b845317103cee08116cfae258f96927ce1e74",
-                "sha256:835c4cbf8b38c83240b3eb9bd575cd1bfefe5ea5c46cc5ac2bf2d1f47d1fd696",
-                "sha256:879668ffab582bdffd9f10f6c8797aac055db183f266e3aa3a6438ff0768bc29",
-                "sha256:8bce4c687136bf13df76072072b9baadbd52f7d1b143fbbda96387f50e8ebaeb",
-                "sha256:8ecebeff966b412138b0cd105d7572f8d5e65e96355af699863890f8370707e6",
-                "sha256:91dc73310b92b4aeccffdcd4a762955fe71380f5eaa4e242ee95019e41519101",
-                "sha256:92077511d3a62109d5d11bf584e41264a993ae3c77c72de63c1f741b7809bacb",
-                "sha256:9259f637d77544ffeb97acb0a87fdd192a8aced7a2fbd7439160dbee8341d446",
-                "sha256:964c4f23ff450fb8d73edf06fc7475a4e81a3f9b03a9a04a907ec81c84052fcf",
-                "sha256:969ffe37a8980a6e5404993ccfe605a40fa6732fa6d7b26a1a718c9121197002",
-                "sha256:98f0db3667fa8abbd37ac66385b460841029033bfc1ba8d7e5b3ff1e01d3346a",
-                "sha256:9b9aa1b0ec46dec5b05dcec22e50bbd4af33da121fca83bd2601dc60c79183f9",
-                "sha256:9d601c27b9599fe52cade3096351f92f665e527d29af8d3e29353a76bfcf5615",
-                "sha256:9f2a98b835c2088998a47da51b1b3661b587b2d4b3305d03fc9893888cc2aa54",
-                "sha256:a1c9b7d6d7bf35e1e2217b2847710154b11d25bf86b77bb7e190161f8b89917e",
-                "sha256:a6544c7807cbb75bc6ae9ab85773b4413edbcd55342e9e3d7d3f159f677f7428",
-                "sha256:ab622bcddcf334b4b1fc4b22e163e93160e3afdd7feaedd77ac6f258e0c77b68",
-                "sha256:b223668844f26034759a6c24a72f0bb8e4fb64a43b27e2f3e8378639eaac1661",
-                "sha256:b2d96be6917ea8f753691a4674f682dd5e145b70edab28c05aa5552ae873e843",
-                "sha256:b5879d13025b04903ddf71921812db27fe1156a0952ad253014354d72463aaa9",
-                "sha256:b5fe1bb4b1525751f3050337097b3b2bfe445836e59a5a0984928dd0797f9abf",
-                "sha256:b85276ed57e0aee8910b48383a38a299851935ba134460bad394988c750985fe",
-                "sha256:bb60f79e8c1eb5971b10fd256764ea0c89c4ad2d55ac4379981f678f349411f2",
-                "sha256:bb858218de60a930a164a991fff001c70b0c3d923d3ae40fef2acf3321126b00",
-                "sha256:bd9d99606008a8cfa6b9e950abaa35f5b87496f03e63b73197d02b0fe7ecb6d3",
-                "sha256:c19151e79b36e0d849899a21fc10539aa1903af94b31754bddab1bea876cd508",
-                "sha256:c1b636b05777536a83b4cced157cbdc2d0012d494a9ec2f7b7e07c54296cd773",
-                "sha256:c4cfb61fe642f30a22789055847004393bc65b5686988c64191e379ea4ccd069",
-                "sha256:c5263c676dc4d55202e7ca0429b949fc6ba7c0dd3a3a2b80538593ab27d82836",
-                "sha256:c53c36a630a6c6fd9dfe439f4266e564ca58995015a780c1d964567ebf328466",
-                "sha256:c972385a0647120d4b0fe0e9567257cad7b2577b9f1315815713c571af0e778d",
-                "sha256:d248acc7d7713c1b3d48ed8ea67d6ba43b104aa67d63078846a3590adbab6b73",
-                "sha256:d9f8b8daef346ffc0268d7086c213ab24c2a3fcbd4249eacfbb3635602c79d20",
-                "sha256:dd82370c2f9f804ec617b95d25edb0fd04882251afb2ecdf08b9ced0c3aa4bcc",
-                "sha256:dddd2be67de25a62b3bf871f091181c13da3b32186d4be6af49dadbf6fdc266d",
-                "sha256:dfbe939fdddbc7b90cab4124f3ddd6391099fb964f6dab3386aa8cf56f37b5ba",
-                "sha256:e057d5545189d4c9e22ae0f7dc283ea0a225f56999511022c062cce7f9589d69",
-                "sha256:e0d4b074ff5ebba00933da27a06f3752b8af2448a6aa9dc895d5279f43011530",
-                "sha256:e6097e1cef647c665f71cd0e58346389580db98365e804f7a9ad5d96e66b7150",
-                "sha256:e7bb5cab604fc45b45cee40e84e84d9e30eeb34c571a3784392ae658273bbd23",
-                "sha256:edb7f156a8f8a1999574f27bda67dd2bff2d5b180bb6aed996a1792cafbcc668",
-                "sha256:ef5ae8c1af82a8000742003cb16a6fa6c57919abb861ab214dcb27db8573ee64",
-                "sha256:f0c2dbaffd4a9e8df04731a012c8a67b7517abec7e53bb12c3cd749865c63428",
-                "sha256:f1d5a99de0fd02438f251e50ec64936d22d542c8e5d80bdec236f9713eeef334",
-                "sha256:f592d1522b5981890b34b0b814f4bfa4a68b23ee90f538aac321d17e8bf859c8",
-                "sha256:fb818b6e0981e16dfdfc9e507c9842f8d210e6ecaf3edb8ac3039dbd24768839"
-            ],
-            "markers": "python_version >= '3.7'",
-            "version": "==2.1.0"
->>>>>>> 9eb13a21
         },
         "httptools": {
             "hashes": [
@@ -884,19 +783,11 @@
         },
         "packaging": {
             "hashes": [
-<<<<<<< HEAD
                 "sha256:714ac14496c3e68c99c29b00845f7a2b85f3bb6f1078fd9f72fd20f0570002b2",
                 "sha256:b6ad297f8907de0fa2fe1ccbd26fdaf387f5f47c7275fedf8cce89f99446cf97"
             ],
             "markers": "python_version >= '3.7'",
             "version": "==23.0"
-=======
-                "sha256:2198ec20bd4c017b8f9717e00f0c8714076fc2fd93816750ab48e2c41de2cfd3",
-                "sha256:957e2148ba0e1a3b282772e791ef1d8083648bc131c8ab0c1feba110ce1146c3"
-            ],
-            "markers": "python_version >= '3.7'",
-            "version": "==22.0"
->>>>>>> 9eb13a21
         },
         "platformdirs": {
             "hashes": [
@@ -1165,19 +1056,11 @@
         },
         "setuptools": {
             "hashes": [
-<<<<<<< HEAD
-                "sha256:6f590d76b713d5de4e49fe4fbca24474469f53c83632d5d0fd056f7ff7e8112b",
-                "sha256:ac4008d396bc9cd983ea483cb7139c0240a07bbc74ffb6232fceffedc6cf03a8"
-            ],
-            "markers": "python_version >= '3.7'",
-            "version": "==66.1.1"
-=======
-                "sha256:57f6f22bde4e042978bcd50176fdb381d7c21a9efa4041202288d3737a0c6a54",
-                "sha256:a7620757bf984b58deaf32fc8a4577a9bbc0850cf92c20e1ce41c38c19e5fb75"
-            ],
-            "markers": "python_version >= '3.7'",
-            "version": "==65.6.3"
->>>>>>> 9eb13a21
+                "sha256:a7687c12b444eaac951ea87a9627c4f904ac757e7abdc5aac32833234af90378",
+                "sha256:e261cdf010c11a41cb5cb5f1bf3338a7433832029f559a6a7614bd42a967c300"
+            ],
+            "markers": "python_version >= '3.7'",
+            "version": "==67.1.0"
         },
         "six": {
             "hashes": [
@@ -1235,13 +1118,8 @@
                 "sha256:aaea42f8aad50e0ecfb976130ada140797e9dcb85fad2cf72b0f37f8cefcb490",
                 "sha256:f9a9216e976e5e3246dfd112ad7ad55ca915606b60b84a757ac769bd404ff704"
             ],
-<<<<<<< HEAD
             "markers": "python_version >= '3.7'",
             "version": "==23.1.1"
-=======
-            "markers": "python_version >= '3.6'",
-            "version": "==22.2.1"
->>>>>>> 9eb13a21
         },
         "typing-extensions": {
             "hashes": [
@@ -1666,7 +1544,6 @@
         },
         "coverage": {
             "hashes": [
-<<<<<<< HEAD
                 "sha256:04481245ef966fbd24ae9b9e537ce899ae584d521dfbe78f89cad003c38ca2ab",
                 "sha256:0c45948f613d5d18c9ec5eaa203ce06a653334cf1bd47c783a12d0dd4fd9c851",
                 "sha256:10188fe543560ec4874f974b5305cd1a8bdcfa885ee00ea3a03733464c4ca265",
@@ -1721,62 +1598,6 @@
             ],
             "index": "pypi",
             "version": "==7.1.0"
-=======
-                "sha256:037b51ee86bc600f99b3b957c20a172431c35c2ef9c1ca34bc813ab5b51fd9f5",
-                "sha256:0bce4ad5bdd0b02e177a085d28d2cea5fc57bb4ba2cead395e763e34cf934eb1",
-                "sha256:112cfead1bd22eada8a8db9ed387bd3e8be5528debc42b5d3c1f7da4ffaf9fb5",
-                "sha256:13121fa22dcd2c7b19c5161e3fd725692448f05377b788da4502a383573227b3",
-                "sha256:18b09811f849cc958d23f733a350a66b54a8de3fed1e6128ba55a5c97ffb6f65",
-                "sha256:25fde928306034e8deecd5fc91a07432dcc282c8acb76749581a28963c9f4f3f",
-                "sha256:2b865aa679bee7fbd1c55960940dbd3252621dd81468268786c67122bbd15343",
-                "sha256:2f7c51b6074a8a3063c341953dffe48fd6674f8e4b1d3c8aa8a91f58d6e716a8",
-                "sha256:349d0b545520e8516f7b4f12373afc705d17d901e1de6a37a20e4ec9332b61f7",
-                "sha256:44d6a556de4418f1f3bfd57094b8c49f0408df5a433cf0d253eeb3075261c762",
-                "sha256:4959dc506be74e4963bd2c42f7b87d8e4b289891201e19ec551e64c6aa5441f8",
-                "sha256:49da0ff241827ebb52d5d6d5a36d33b455fa5e721d44689c95df99fd8db82437",
-                "sha256:55e46fa4168ccb7497c9be78627fcb147e06f474f846a10d55feeb5108a24ef0",
-                "sha256:5722269ed05fbdb94eef431787c66b66260ff3125d1a9afcc00facff8c45adf9",
-                "sha256:628f47eaf66727fc986d3b190d6fa32f5e6b7754a243919d28bc0fd7974c449f",
-                "sha256:62ef3800c4058844e2e3fa35faa9dd0ccde8a8aba6c763aae50342e00d4479d4",
-                "sha256:75e43c6f4ea4d122dac389aabdf9d4f0e160770a75e63372f88005d90f5bcc80",
-                "sha256:7e8b0642c38b3d3b3c01417643ccc645345b03c32a2e84ef93cdd6844d6fe530",
-                "sha256:88834e5d56d01c141c29deedacba5773fe0bed900b1edc957595a8a6c0da1c3c",
-                "sha256:985ad2af5ec3dbb4fd75d5b0735752c527ad183455520055a08cf8d6794cabfc",
-                "sha256:a530663a361eb27375cec28aea5cd282089b5e4b022ae451c4c3493b026a68a5",
-                "sha256:acef7f3a3825a2d218a03dd02f5f3cc7f27aa31d882dd780191d1ad101120d74",
-                "sha256:ae871d09901911eedda1981ea6fd0f62a999107293cdc4c4fd612321c5b34745",
-                "sha256:af6cef3796b8068713a48dd67d258dc9a6e2ebc3bd4645bfac03a09672fa5d20",
-                "sha256:af87e906355fa42447be5c08c5d44e6e1c005bf142f303f726ddf5ed6e0c8a4d",
-                "sha256:b07651e3b9af8f1a092861d88b4c74d913634a7f1f2280fca0ad041ad84e9e96",
-                "sha256:b1ffc8f58b81baed3f8962e28c30d99442079b82ce1ec836a1f67c0accad91c1",
-                "sha256:b5b38813eee5b4739f505d94247604c72eae626d5088a16dd77b08b8b1724ab3",
-                "sha256:b791beb17b32ac019a78cfbe6184f992b6273fdca31145b928ad2099435e2fcb",
-                "sha256:b82343a5bc51627b9d606f0b6b6b9551db7b6311a5dd920fa52a94beae2e8959",
-                "sha256:ba9af1218fa01b1f11c72271bc7290b701d11ad4dbc2ae97c445ecacf6858dba",
-                "sha256:bdbda870e0fda7dd0fe7db7135ca226ec4c1ade8aa76e96614829b56ca491012",
-                "sha256:bf76d79dfaea802f0f28f50153ffbc1a74ae1ee73e480baeda410b4f3e7ab25f",
-                "sha256:c1cee10662c25c94415bbb987f2ec0e6ba9e8fce786334b10be7e6a7ab958f69",
-                "sha256:c5648c7eec5cf1ba5db1cf2d6c10036a582d7f09e172990474a122e30c841361",
-                "sha256:c58cd6bb46dcb922e0d5792850aab5964433d511b3a020867650f8d930dde4f4",
-                "sha256:c5d9b480ebae60fc2cbc8d6865194136bc690538fa542ba58726433bed6e04cc",
-                "sha256:ca15308ef722f120967af7474ba6a453e0f5b6f331251e20b8145497cf1bc14a",
-                "sha256:d0df04495b76a885bfef009f45eebe8fe2fbf815ad7a83dabcf5aced62f33162",
-                "sha256:d5be4e93acce64f516bf4fd239c0e6118fc913c93fa1a3f52d15bdcc60d97b2d",
-                "sha256:d8249666c23683f74f8f93aeaa8794ac87cc61c40ff70374a825f3352a4371dc",
-                "sha256:e3f1cd1cd65695b1540b3cf7828d05b3515974a9d7c7530f762ac40f58a18161",
-                "sha256:e56fae4292e216b8deeee38ace84557b9fa85b52db005368a275427cdabb8192",
-                "sha256:e6dcc70a25cb95df0ae33dfc701de9b09c37f7dd9f00394d684a5b57257f8246",
-                "sha256:e89d5abf86c104de808108a25d171ad646c07eda96ca76c8b237b94b9c71e518",
-                "sha256:ed7c9debf7bfc63c9b9f8b595409237774ff4b061bf29fba6f53b287a2fdeab9",
-                "sha256:ef001a60e888f8741e42e5aa79ae55c91be73761e4df5e806efca1ddd62fd400",
-                "sha256:f30090e22a301952c5abd0e493a1c8358b4f0b368b49fa3e4568ed3ed68b8d1f",
-                "sha256:f79691335257d60951638dd43576b9bcd6f52baa5c1c2cd07a509bb003238372",
-                "sha256:f918e9ef4c98f477a5458238dde2a1643aed956c7213873ab6b6b82e32b8ef61",
-                "sha256:fd0a8aa431f9b7ad9eb8264f55ef83cbb254962af3775092fb6e93890dea9ca2"
-            ],
-            "index": "pypi",
-            "version": "==7.0.3"
->>>>>>> 9eb13a21
         },
         "distlib": {
             "hashes": [
@@ -1795,19 +1616,11 @@
         },
         "faker": {
             "hashes": [
-<<<<<<< HEAD
                 "sha256:2375d0bbaf405dc4f1cbc771485a78ad952c776798e5c228eef3e7b337f78868",
                 "sha256:b76e5d2405470e3d38d37d1bfaa9d9bbf171bdf41c814f5bbd8117b121f6bccb"
             ],
             "index": "pypi",
             "version": "==16.6.1"
-=======
-                "sha256:2d5443724f640ce07658ca8ca8bbd40d26b58914e63eec6549727869aa67e2cc",
-                "sha256:c2a2ff9dd8dfd991109b517ab98d5cb465e857acb45f6b643a0e284a9eb2cc76"
-            ],
-            "index": "pypi",
-            "version": "==15.3.4"
->>>>>>> 9eb13a21
         },
         "filelock": {
             "hashes": [
@@ -1850,19 +1663,11 @@
         },
         "identify": {
             "hashes": [
-<<<<<<< HEAD
-                "sha256:1f4b36c5f50f3f950864b2a047308743f064eaa6f6645da5e5c780d1c7125487",
-                "sha256:c22aa206f47cc40486ecf585d27ad5f40adbfc494a3fa41dc3ed0499a23b123f"
-            ],
-            "markers": "python_version >= '3.7'",
-            "version": "==2.5.15"
-=======
-                "sha256:0bc96b09c838310b6fcfcc61f78a981ea07f94836ef6ef553da5bb5d4745d662",
-                "sha256:e8a400c3062d980243d27ce10455a52832205649bbcaf27ffddb3dfaaf477bad"
-            ],
-            "markers": "python_version >= '3.7'",
-            "version": "==2.5.12"
->>>>>>> 9eb13a21
+                "sha256:7d526dd1283555aafcc91539acc061d8f6f59adb0a7bba462735b0a318bff7ed",
+                "sha256:93cc61a861052de9d4c541a7acb7e3dcc9c11b398a2144f6e52ae5285f5f4f06"
+            ],
+            "markers": "python_version >= '3.7'",
+            "version": "==2.5.17"
         },
         "idna": {
             "hashes": [
@@ -2011,7 +1816,6 @@
         },
         "packaging": {
             "hashes": [
-<<<<<<< HEAD
                 "sha256:714ac14496c3e68c99c29b00845f7a2b85f3bb6f1078fd9f72fd20f0570002b2",
                 "sha256:b6ad297f8907de0fa2fe1ccbd26fdaf387f5f47c7275fedf8cce89f99446cf97"
             ],
@@ -2025,21 +1829,6 @@
             ],
             "markers": "python_version >= '3.7'",
             "version": "==0.11.0"
-=======
-                "sha256:2198ec20bd4c017b8f9717e00f0c8714076fc2fd93816750ab48e2c41de2cfd3",
-                "sha256:957e2148ba0e1a3b282772e791ef1d8083648bc131c8ab0c1feba110ce1146c3"
-            ],
-            "markers": "python_version >= '3.7'",
-            "version": "==22.0"
-        },
-        "pathspec": {
-            "hashes": [
-                "sha256:3c95343af8b756205e2aba76e843ba9520a24dd84f68c22b9f93251507509dd6",
-                "sha256:56200de4077d9d0791465aa9095a01d421861e405b5096955051deefd697d6f6"
-            ],
-            "markers": "python_version >= '3.7'",
-            "version": "==0.10.3"
->>>>>>> 9eb13a21
         },
         "platformdirs": {
             "hashes": [
@@ -2059,19 +1848,11 @@
         },
         "pre-commit": {
             "hashes": [
-<<<<<<< HEAD
-                "sha256:3a3f9229e8c19a626a7f91be25b3c8c135e52de1a678da98eb015c0d0baea7a5",
-                "sha256:61ecb75e0e99939cc30c79181c0394545657855e9172c42ff98ebecb0e02fcb7"
-            ],
-            "index": "pypi",
-            "version": "==3.0.1"
-=======
-                "sha256:31ef31af7e474a8d8995027fefdfcf509b5c913ff31f2015b4ec4beb26a6f658",
-                "sha256:e2f91727039fc39a92f58a588a25b87f936de6567eed4f0e673e0507edc75bad"
-            ],
-            "index": "pypi",
-            "version": "==2.21.0"
->>>>>>> 9eb13a21
+                "sha256:aa97fa71e7ab48225538e1e91a6b26e483029e6de64824f04760c32557bc91d7",
+                "sha256:f448d5224c70e196a6c6f87961d2333dfdc49988ebbf660477f9efe991c03597"
+            ],
+            "index": "pypi",
+            "version": "==3.0.2"
         },
         "py": {
             "hashes": [
@@ -2091,19 +1872,11 @@
         },
         "pydocstyle": {
             "hashes": [
-<<<<<<< HEAD
                 "sha256:118762d452a49d6b05e194ef344a55822987a462831ade91ec5c06fd2169d019",
                 "sha256:7ce43f0c0ac87b07494eb9c0b462c0b73e6ff276807f204d6b53edc72b7e44e1"
             ],
             "markers": "python_version >= '3.6'",
             "version": "==6.3.0"
-=======
-                "sha256:021b33525927b43b4469c2715694c38082cb98146b52342df652b30806e3cb61",
-                "sha256:5714e3a96f6ece848a1c35f581e89f3164867733609f0dd8a99f7e7c6b526bdd"
-            ],
-            "markers": "python_version >= '3.6'",
-            "version": "==6.2.2"
->>>>>>> 9eb13a21
         },
         "pyflakes": {
             "hashes": [
@@ -2192,19 +1965,11 @@
         },
         "setuptools": {
             "hashes": [
-<<<<<<< HEAD
-                "sha256:6f590d76b713d5de4e49fe4fbca24474469f53c83632d5d0fd056f7ff7e8112b",
-                "sha256:ac4008d396bc9cd983ea483cb7139c0240a07bbc74ffb6232fceffedc6cf03a8"
-            ],
-            "markers": "python_version >= '3.7'",
-            "version": "==66.1.1"
-=======
-                "sha256:57f6f22bde4e042978bcd50176fdb381d7c21a9efa4041202288d3737a0c6a54",
-                "sha256:a7620757bf984b58deaf32fc8a4577a9bbc0850cf92c20e1ce41c38c19e5fb75"
-            ],
-            "markers": "python_version >= '3.7'",
-            "version": "==65.6.3"
->>>>>>> 9eb13a21
+                "sha256:a7687c12b444eaac951ea87a9627c4f904ac757e7abdc5aac32833234af90378",
+                "sha256:e261cdf010c11a41cb5cb5f1bf3338a7433832029f559a6a7614bd42a967c300"
+            ],
+            "markers": "python_version >= '3.7'",
+            "version": "==67.1.0"
         },
         "six": {
             "hashes": [
@@ -2231,19 +1996,11 @@
         },
         "sphinx-rtd-theme": {
             "hashes": [
-<<<<<<< HEAD
                 "sha256:6680809ba5794f6b39c4abd2766c7988c306a21aa5990a56d17b2d4b2dcb27b2",
                 "sha256:6d5c9534a0bff4f343c9f1c521848b5d9b1b12b842e3663d06668dd36fa7356a"
             ],
             "index": "pypi",
             "version": "==1.2.0rc3"
-=======
-                "sha256:00777ec28ef15433ce0288704315a4447f8cf6f4d24436cfac096e979113bd73",
-                "sha256:6e7fc2343981061d7409fdd721d2fd36d6faaf93a0995112e54da4250d48771f"
-            ],
-            "index": "pypi",
-            "version": "==1.2.0rc2"
->>>>>>> 9eb13a21
         },
         "sphinxcontrib-applehelp": {
             "hashes": [
@@ -2263,11 +2020,11 @@
         },
         "sphinxcontrib-htmlhelp": {
             "hashes": [
-                "sha256:d412243dfb797ae3ec2b59eca0e52dac12e75a241bf0e4eb861e450d06c6ed07",
-                "sha256:f5f8bb2d0d629f398bf47d0d69c07bc13b65f75a81ad9e2f71a63d4b7a2f6db2"
-            ],
-            "markers": "python_version >= '3.6'",
-            "version": "==2.0.0"
+                "sha256:0cbdd302815330058422b98a113195c9249825d681e18f11e8b1f78a2f11efff",
+                "sha256:c38cb46dccf316c79de6e5515e1770414b797162b23cd3d06e67020e1d2a6903"
+            ],
+            "markers": "python_version >= '3.8'",
+            "version": "==2.0.1"
         },
         "sphinxcontrib-jquery": {
             "hashes": [
