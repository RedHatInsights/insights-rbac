--- conflicted
+++ resolved
@@ -18,19 +18,12 @@
 from django.urls import re_path
 from management.views import (
     AccessView,
-<<<<<<< HEAD
-=======
     AuditLogViewSet,
->>>>>>> d90bbfff
     GroupViewSet,
     PermissionViewSet,
     PolicyViewSet,
     PrincipalView,
     RoleViewSet,
-<<<<<<< HEAD
-    AuditLogViewSet,
-=======
->>>>>>> d90bbfff
 )
 from rest_framework.routers import DefaultRouter
 
