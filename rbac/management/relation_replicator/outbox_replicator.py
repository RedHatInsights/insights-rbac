--- conflicted
+++ resolved
@@ -88,13 +88,7 @@
         )
         self._save_workspace_event(payload, event.event_type, str(event.partition_key))
 
-<<<<<<< HEAD
-    def _build_replication_event(
-        self, relations_to_add: list[Relationship], relations_to_remove: list[Relationship], org_id: str
-    ) -> ReplicationEventPayload:
-=======
     def _build_replication_event(self, event: ReplicationEvent) -> ReplicationEventPayload:
->>>>>>> 54cc778e
         """Build replication event."""
         add_json: list[dict[str, Any]] = []
         for relation in event.add:
@@ -104,9 +98,6 @@
         for relation in event.remove:
             remove_json.append(json_format.MessageToDict(relation))
 
-<<<<<<< HEAD
-        return {"relations_to_add": add_json, "relations_to_remove": remove_json, "org_id": org_id}
-=======
         payload: ReplicationEventPayload = {
             "relations_to_add": add_json,
             "relations_to_remove": remove_json,
@@ -117,7 +108,6 @@
             payload["resource_context"] = resource_context
 
         return payload
->>>>>>> 54cc778e
 
     def _save_replication_event(
         self,
