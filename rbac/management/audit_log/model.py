--- conflicted
+++ resolved
@@ -92,17 +92,10 @@
             # TODO: update for permission related items
             return None
 
-<<<<<<< HEAD
     def log_create(self, request, resource):
         """Audit Log when a role or a group is created."""
         self.principal_username = request.user.username
-=======
-    def log_create(self, request, resource, kwargs):
-        """Audit Log when a role or a group is created."""
-        self.principal_id = None
-        self.principal_username = request.user.username
 
->>>>>>> d922dd9d
         self.resource_type = resource
 
         self.resource_id, resource_name = self.get_resource_item(resource, request, kwargs=kwargs)
