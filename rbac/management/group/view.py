--- conflicted
+++ resolved
@@ -70,10 +70,7 @@
 EXCLUDE_KEY = "exclude"
 ORDERING_PARAM = "order_by"
 PRINCIPAL_TYPE_KEY = "principal_type"
-<<<<<<< HEAD
-=======
 PRINCIPAL_USERNAME_KEY = "principal_username"
->>>>>>> 85f29cdc
 VALID_ROLE_ORDER_FIELDS = list(RoleViewSet.ordering_fields)
 ROLE_DISCRIMINATOR_KEY = "role_discriminator"
 TYPE_SERVICE_ACCOUNT = "service-account"
@@ -704,13 +701,9 @@
             # so we need to check that before returning a response.
             if isinstance(resp, dict) and "errors" in resp:
                 return Response(status=resp["status_code"], data=resp["errors"])
-<<<<<<< HEAD
-            
-
-=======
+
 
             # Serialize the group...
->>>>>>> 85f29cdc
             output = GroupSerializer(resp)
 
             # ... and return it.
@@ -1099,30 +1092,6 @@
         roles_for_group = group.roles().values("uuid")
         return roles.exclude(uuid__in=roles_for_group)
 
-<<<<<<< HEAD
-    def user_service_accounts_response(self):
-        """Return a stubbed user or service account response.
-
-        Returns a dictionary with a mocked empty array response, in order to use
-        the structure as the returning values when a "user" or "service-account"
-        principal types are specified as query parameters. For more information
-        check https://issues.redhat.com/browse/RHCLOUD-28261.
-        """
-        return Response(
-            data={
-                "meta": {"count": 0, "limit": 0, "offset": 0},
-                "links": {
-                    "first": "",
-                    "next": "",
-                    "previous": "",
-                    "last": "",
-                },
-                "data": [],
-                "status": status.HTTP_200_OK,
-            },
-            status=status.HTTP_200_OK,
-        )
-=======
     def remove_service_accounts(
         self, user: User, group: Group, service_accounts: [str], account_name: str = None, org_id: str = None
     ) -> None:
@@ -1227,5 +1196,4 @@
 
             raise InsufficientPrivilegesError(
                 f"Unable to alter service account {service_account} due to insufficient privileges."
-            )
->>>>>>> 85f29cdc
+            )