#
# Copyright 2019 Red Hat, Inc.
#
# This program is free software: you can redistribute it and/or modify
# it under the terms of the GNU Affero General Public License as
# published by the Free Software Foundation, either version 3 of the
# License, or (at your option) any later version.
#
# This program is distributed in the hope that it will be useful,
# but WITHOUT ANY WARRANTY; without even the implied warranty of
# MERCHANTABILITY or FITNESS FOR A PARTICULAR PURPOSE.  See the
# GNU Affero General Public License for more details.
#
# You should have received a copy of the GNU Affero General Public License
# along with this program.  If not, see <https://www.gnu.org/licenses/>.
#

"""View for group management."""
import logging
from uuid import UUID

from django.db.models.aggregates import Count
from django.utils.translation import gettext as _
from django_filters import rest_framework as filters
from management.group.definer import add_roles, remove_roles, set_system_flag_post_update
from management.group.model import Group
from management.group.serializer import (GroupInputSerializer,
                                         GroupPrincipalInputSerializer,
                                         GroupRoleSerializerIn,
                                         GroupRoleSerializerOut,
                                         GroupSerializer,
                                         RoleMinimumSerializer)
from management.permissions import GroupAccessPermission
from management.principal.model import Principal
from management.principal.proxy import PrincipalProxy
from management.principal.serializer import PrincipalSerializer
from management.querysets import get_group_queryset, get_object_principal_queryset
from management.role.model import Role
from rest_framework import mixins, serializers, status, viewsets
from rest_framework.decorators import action
from rest_framework.filters import OrderingFilter
from rest_framework.response import Response


USERNAMES_KEY = 'usernames'
ROLES_KEY = 'roles'
EXCLUDE_KEY = 'exclude'
ROLE_DISCRIMINATOR_KEY = 'role_discriminator'
VALID_EXCLUDE_VALUES = ['true', 'false']
VALID_GROUP_ROLE_FILTERS = ['role_name', 'role_description']
VALID_GROUP_PRINCIPAL_FILTERS = ['principal_username']
VALID_ROLE_ROLE_DISCRIMINATOR = ['all', 'any']
logger = logging.getLogger(__name__)  # pylint: disable=invalid-name


class GroupFilter(filters.FilterSet):
    """Filter for group."""

    def username_filter(queryset, field, value):
        """Filter for group username lookup."""
        filters = {'{}__username__icontains'.format(field): value}
        filtered_set = queryset.filter(**filters)
        return filtered_set | Group.platform_default_set()

<<<<<<< HEAD
    def uuid_filter(queryset, field, values):
        """Filter for group uuid lookup."""
        uuids = values.split(',')
        for uuid in uuids:
            try:
                UUID(uuid)
            except ValueError:
                key = 'groups uuid filter'
                message = f'{uuid} is not a valid UUID.'
                raise serializers.ValidationError({key: _(message)})
        filters = {f'{field}__in': uuids}
        filtered_set = queryset.filter(**filters)
        return filtered_set

    name = filters.CharFilter(field_name='name', lookup_expr='icontains')
    username = filters.CharFilter(field_name='principals', method=username_filter)
    uuid = filters.CharFilter(field_name='uuid', method=uuid_filter)

    class Meta:
        model = Group
        fields = ['name', 'principals', 'uuid']
=======
    def roles_filter(self, queryset, field, values):
        """Filter for group to lookup list of role name."""
        if not values:
            key = 'groups_filter'
            message = 'No value of roles provided to filter groups!'
            error = {
                key: [_(message)]
            }
            raise serializers.ValidationError(error)
        roles_list = [value.lower() for value in values.split(',')]

        discriminator = validate_and_get_key(
            self.request.query_params,
            ROLE_DISCRIMINATOR_KEY,
            VALID_ROLE_ROLE_DISCRIMINATOR,
            'any')

        if discriminator == 'any':
            return queryset.filter(policies__roles__name__iregex=r'(' + '|'.join(roles_list) + ')')

        for role_name in roles_list:
            queryset = queryset.filter(policies__roles__name__icontains=role_name)
        return queryset

    name = filters.CharFilter(field_name='name', lookup_expr='icontains')
    username = filters.CharFilter(field_name='principals', method=username_filter)
    role_names = filters.CharFilter(field_name='role_names', method='roles_filter')

    class Meta:
        model = Group
        fields = ['name', 'principals', 'role_names']
>>>>>>> 28000ebb


class GroupViewSet(mixins.CreateModelMixin,
                   mixins.DestroyModelMixin,
                   mixins.ListModelMixin,
                   mixins.RetrieveModelMixin,
                   mixins.UpdateModelMixin,
                   viewsets.GenericViewSet):
    """Group View.

    A viewset that provides default `create()`, `destroy`, `retrieve()`,
    and `list()` actions.

    """

    queryset = Group.objects.annotate(principalCount=Count('principals', distinct=True),
                                      policyCount=Count('policies', distinct=True))
    permission_classes = (GroupAccessPermission,)
    lookup_field = 'uuid'
    filter_backends = (filters.DjangoFilterBackend, OrderingFilter)
    filterset_class = GroupFilter
    ordering_fields = ('name', 'modified', 'principalCount', 'policyCount')
    ordering = ('name',)
    proxy = PrincipalProxy()

    def get_queryset(self):
        """Obtain queryset for requesting user based on access."""
        return get_group_queryset(self.request)

    def get_serializer_class(self):
        """Get serializer based on route."""
        if 'principals' in self.request.path:
            return GroupPrincipalInputSerializer
        if ROLES_KEY in self.request.path and self.request.method == 'GET':
            return GroupRoleSerializerOut
        if ROLES_KEY in self.request.path:
            return GroupRoleSerializerIn
        if self.request.method in ('POST', 'PUT'):
            return GroupInputSerializer
        if self.request.path.endswith('groups/') and self.request.method == 'GET':
            return GroupInputSerializer
        return GroupSerializer

    def protect_default_groups(self, action):
        """Deny modifications on platform_default groups."""
        group = self.get_object()
        if group.platform_default:
            key = 'group'
            message = '{} cannot be performed on platform default groups.'.format(action.upper())
            error = {
                key: [_(message)]
            }
            raise serializers.ValidationError(error)

    def create(self, request, *args, **kwargs):
        """Create a group.

        @api {post} /api/v1/groups/   Create a group
        @apiName createGroup
        @apiGroup Group
        @apiVersion 1.0.0
        @apiDescription Create a Group

        @apiHeader {String} token User authorization token

        @apiParam (Request Body) {String} name Group name
        @apiParamExample {json} Request Body:
            {
                "name": "GroupA"
            }

        @apiSuccess {String} uuid Group unique identifier
        @apiSuccess {String} name Group name
        @apiSuccessExample {json} Success-Response:
            HTTP/1.1 201 CREATED
            {
                "uuid": "16fd2706-8baf-433b-82eb-8c7fada847da",
                "name": "GroupA",
                "principals": []
            }
        """
        return super().create(request=request, args=args, kwargs=kwargs)

    def list(self, request, *args, **kwargs):
        """Obtain the list of groups for the tenant.

        @api {get} /api/v1/groups/   Obtain a list of groups
        @apiName getGroups
        @apiGroup Group
        @apiVersion 1.0.0
        @apiDescription Obtain a list of groups

        @apiHeader {String} token User authorization token

        @apiParam (Query) {String} name Filter by group name.
        @apiParam (Query) {array} uuid Filter by comma separated list of uuids
        @apiParam (Query) {Number} offset Parameter for selecting the start of data (default is 0).
        @apiParam (Query) {Number} limit Parameter for selecting the amount of data (default is 10).

        @apiSuccess {Object} meta The metadata for pagination.
        @apiSuccess {Object} links  The object containing links of results.
        @apiSuccess {Object[]} data  The array of results.

        @apiSuccessExample {json} Success-Response:
            HTTP/1.1 200 OK
            {
                'meta': {
                    'count': 2
                }
                'links': {
                    'first': /api/v1/groups/?offset=0&limit=10,
                    'next': None,
                    'previous': None,
                    'last': /api/v1/groups/?offset=0&limit=10
                },
                'data': [
                                {
                                    "uuid": "16fd2706-8baf-433b-82eb-8c7fada847da",
                                    "name": "GroupA"
                                },
                                {
                                    "uuid": "20ecdcd0-397c-4ede-8940-f3439bf40212",
                                    "name": "GroupB"
                                }
                            ]
            }

        """
        return super().list(request=request, args=args, kwargs=kwargs)

    def retrieve(self, request, *args, **kwargs):
        """Get a group.

        @api {get} /api/v1/groups/:uuid   Get a group
        @apiName getGroup
        @apiGroup Group
        @apiVersion 1.0.0
        @apiDescription Get a group

        @apiHeader {String} token User authorization token

        @apiParam (Path) {String} id Group unique identifier.

        @apiSuccess {String} uuid Group unique identifier
        @apiSuccess {String} name Group name
        @apiSuccess {Array} principals Array of principals
        @apiSuccess {Array} roles Array of roles
        @apiSuccessExample {json} Success-Response:
            HTTP/1.1 200 OK
            {
                "uuid": "16fd2706-8baf-433b-82eb-8c7fada847da",
                "name": "GroupA",
                "principals": [
                    { "username": "jsmith" }
                ],
                "roles": [
                    {
                        "name": "RoleA",
                        "uuid": "4df211e0-2d88-49a4-8802-728630224d15"
                    }
                ]
            }
        """
        return super().retrieve(request=request, args=args, kwargs=kwargs)

    def destroy(self, request, *args, **kwargs):
        """Delete a group.

        @api {delete} /api/v1/groups/:uuid   Delete a group
        @apiName deleteGroup
        @apiGroup Group
        @apiVersion 1.0.0
        @apiDescription Delete a group

        @apiHeader {String} token User authorization token

        @apiParam (Path) {String} uuid Group unique identifier

        @apiSuccessExample {json} Success-Response:
            HTTP/1.1 204 NO CONTENT
        """
        self.protect_default_groups('delete')
        return super().destroy(request=request, args=args, kwargs=kwargs)

    def update(self, request, *args, **kwargs):
        """Update a group.

        @api {post} /api/v1/groups/:uuid   Update a group
        @apiName updateGroup
        @apiGroup Group
        @apiVersion 1.0.0
        @apiDescription Update a group

        @apiHeader {String} token User authorization token

        @apiParam (Path) {String} id Group unique identifier

        @apiSuccess {String} uuid Group unique identifier
        @apiSuccess {String} name Group name
        @apiSuccessExample {json} Success-Response:
            HTTP/1.1 200 OK
            {
                "uuid": "16fd2706-8baf-433b-82eb-8c7fada847da",
                "name": "GroupA"
            }
        """
        self.protect_default_groups('update')
        return super().update(request=request, args=args, kwargs=kwargs)

    def add_principals(self, group, principals, account):
        """Process list of principals and add them to the group."""
        users = [principal.get('username') for principal in principals]
        resp = self.proxy.request_filtered_principals(users, account, limit=len(users))
        if 'errors' in resp:
            return resp
        for item in resp.get('data', []):
            username = item['username']
            try:
                principal = Principal.objects.get(username__iexact=username)
            except Principal.DoesNotExist:
                principal = Principal.objects.create(username=username)
                logger.info('Created new principal %s for account_id %s.', username, account)
            group.principals.add(principal)
        group.save()
        return group

    def remove_principals(self, group, principals, account):
        """Process list of principals and remove them from the group."""
        for username in principals:
            try:
                principal = Principal.objects.get(username__iexact=username)
            except Principal.DoesNotExist:
                logger.info('No principal %s found for account %s.', username, account)
            if principal:
                group.principals.remove(principal)
        group.save()
        return group

    @action(detail=True, methods=['get', 'post', 'delete'])
    def principals(self, request, uuid=None):
        """Get, add or remove principals from a group."""
        """
        @api {get} /api/v1/groups/:uuid/principals/    Get principals for a group
        @apiName getPrincipals
        @apiGroup Group
        @apiVersion 1.0.0
        @apiDescription Get principals for a group

        @apiHeader {String} token User authorization token

        @apiParam (Path) {String} id Group unique identifier

        @apiSuccess {String} uuid Group unique identifier
        @apiSuccess {String} name Group name
        @apiSuccess {Array} principals Array of principals
        @apiSuccessExample {json} Success-Response:
            HTTP/1.1 200 OK
            {
                "principals": [
                    { "username": "jsmith" }
                ]
            }
        """
        """
        @api {post} /api/v1/groups/:uuid/principals/   Add principals to a group
        @apiName addPrincipals
        @apiGroup Group
        @apiVersion 1.0.0
        @apiDescription Add principals to a group

        @apiHeader {String} token User authorization token

        @apiParam (Path) {String} id Group unique identifier

        @apiParam (Request Body) {String} username Principal username
        @apiParamExample {json} Request Body:
            {
                "principals": [
                    {
                        "username": "jsmith"
                    },
                    {
                        "username": "ksmith"
                    }
                ]
            }

        @apiSuccess {String} uuid Group unique identifier
        @apiSuccess {String} name Group name
        @apiSuccess {Array} principals Array of principals
        @apiSuccessExample {json} Success-Response:
            HTTP/1.1 200 OK
            {
                "uuid": "16fd2706-8baf-433b-82eb-8c7fada847da",
                "name": "GroupA",
                "principals": [
                    { "username": "jsmith" }
                ]
            }
        """
        """
        @api {delete} /api/v1/groups/:uuid/principals/   Remove principals from group
        @apiName removePrincipals
        @apiGroup Group
        @apiVersion 1.0.0
        @apiDescription Remove principals from a group

        @apiHeader {String} token User authorization token

        @apiParam (Path) {String} id Group unique identifier

        @apiParam (Query) {String} usernames List of comma separated principal usernames

        @apiSuccessExample {json} Success-Response:
            HTTP/1.1 204 NO CONTENT
        """
        principals = []
        group = self.get_object()
        account = self.request.user.account
        if request.method == 'POST':
            serializer = GroupPrincipalInputSerializer(data=request.data)
            if serializer.is_valid(raise_exception=True):
                principals = serializer.data.pop('principals')
            resp = self.add_principals(group, principals, account)
            if isinstance(resp, dict) and 'errors' in resp:
                return Response(status=resp['status_code'], data=resp['errors'])
            output = GroupSerializer(resp)
            response = Response(status=status.HTTP_200_OK, data=output.data)
        elif request.method == 'GET':
            principals_from_params = self.filtered_principals(group, request)
            page = self.paginate_queryset(principals_from_params)
            serializer = PrincipalSerializer(page, many=True)
            principal_data = serializer.data
            if principal_data:
                username_list = [principal['username'] for principal in principal_data]
            else:
                username_list = []
            proxy = PrincipalProxy()
            resp = proxy.request_filtered_principals(username_list, account)
            if isinstance(resp, dict) and 'errors' in resp:
                return Response(status=resp.get('status_code'), data=resp.get('errors'))
            response = self.get_paginated_response(resp.get('data'))
        else:
            if USERNAMES_KEY not in request.query_params:
                key = 'detail'
                message = 'Query parameter {} is required.'.format(USERNAMES_KEY)
                raise serializers.ValidationError({key: _(message)})
            username = request.query_params.get(USERNAMES_KEY, '')
            principals = [name.strip() for name in username.split(',')]
            self.remove_principals(group, principals, account)
            response = Response(status=status.HTTP_204_NO_CONTENT)
        return response

    @action(detail=True, methods=['get', 'post', 'delete'])
    def roles(self, request, uuid=None):
        """Get, add or remove roles from a group."""
        """
        @api {get} /api/v1/groups/:uuid/roles/   Get roles for a group
        @apiName getRoles
        @apiGroup Group
        @apiVersion 1.0.0
        @apiDescription Get roles for a group

        @apiHeader {String} token User authorization token

        @apiParam (Path) {String} id Group unique identifier.

        @apiSuccess {Array} data Array of roles
        @apiSuccessExample {json} Success-Response:
            HTTP/1.1 200 OK
            {
                "data": [
                    {
                        "name": "RoleA",
                        "uuid": "4df211e0-2d88-49a4-8802-728630224d15",
                        "description": "RoleA Description",
                        "policyCount: 0,
                        "applications": [],
                        "system": false,
                        "platform_default": false
                    }
                ]
            }
        """
        """
        @api {post} /api/v1/groups/:uuid/roles/   Add roles to a group
        @apiName addRoles
        @apiGroup Group
        @apiVersion 1.0.0
        @apiDescription Add roles to a group
        @apiHeader {String} token User authorization token
        @apiParam (Path) {String} id Group unique identifier
        @apiParam (Request Body) {Array} roles Array of role UUIDs
        @apiParamExample {json} Request Body:
            {
                "roles": [
                    "4df211e0-2d88-49a4-8802-728630224d15"
                ]
            }
        @apiSuccess {String} uuid Group unique identifier
        @apiSuccess {String} name Group name
        @apiSuccess {Array} roles Array of roles
        @apiSuccessExample {json} Success-Response:
            HTTP/1.1 200 OK
            {
                "data": [
                    {
                        "name": "RoleA",
                        "uuid": "4df211e0-2d88-49a4-8802-728630224d15",
                        "description": "RoleA Description",
                        "policyCount: 0,
                        "applications": [],
                        "system": false,
                        "platform_default": false
                    }
                ]
            }
        """
        """
        @api {delete} /api/v1/groups/:uuid/roles/   Remove roles from group
        @apiName removeRoles
        @apiGroup Group
        @apiVersion 1.0.0
        @apiDescription Remove roles from a group

        @apiHeader {String} token User authorization token

        @apiParam (Path) {String} id Group unique identifier

        @apiParam (Query) {String} roles List of comma separated role UUIDs

        @apiSuccessExample {json} Success-Response:
            HTTP/1.1 204 NO CONTENT
        """
        roles = []
        group = self.get_object()
        if request.method == 'POST':
            serializer = GroupRoleSerializerIn(data=request.data)
            if serializer.is_valid(raise_exception=True):
                roles = request.data.pop(ROLES_KEY, [])
            add_roles(group, roles)
            set_system_flag_post_update(group)
            response_data = GroupRoleSerializerIn(group)
        elif request.method == 'GET':
            serialized_roles = self.obtain_roles(request, group)
            page = self.paginate_queryset(serialized_roles)
            serializer = self.get_serializer(page, many=True)
            return self.get_paginated_response(serializer.data)
        else:
            if ROLES_KEY not in request.query_params:
                key = 'detail'
                message = 'Query parameter {} is required.'.format(ROLES_KEY)
                raise serializers.ValidationError({key: _(message)})

            role_ids = request.query_params.get(ROLES_KEY, '').split(',')
            serializer = GroupRoleSerializerIn(data={'roles': role_ids})
            if serializer.is_valid(raise_exception=True):
                remove_roles(group, role_ids)
                set_system_flag_post_update(group)

            return Response(status=status.HTTP_204_NO_CONTENT)

        return Response(status=status.HTTP_200_OK, data=response_data.data)

    def filtered_roles(self, roles, request):
        """Return filtered roles for group from query params."""
        role_filters = self.filters_from_params(VALID_GROUP_ROLE_FILTERS, 'role', request)
        return roles.filter(**role_filters)

    def filtered_principals(self, group, request):
        """Return filtered principals for group from query params."""
        principal_filters = self.filters_from_params(VALID_GROUP_PRINCIPAL_FILTERS, 'principal', request)
        return group.principals.filter(**principal_filters)

    def filters_from_params(self, valid_filters, model_name, request):
        """Build filters from group params."""
        filters = {}
        for param_name, param_value in request.query_params.items():
            if param_name in valid_filters:
                attr_filter_name = param_name.replace(f'{model_name}_', '')
                filters[f'{attr_filter_name}__icontains'] = param_value
        return filters

    def obtain_roles(self, request, group):
        """Obtain roles based on request, supports exclusion."""
        exclude = validate_and_get_key(
            request.query_params,
            EXCLUDE_KEY,
            VALID_EXCLUDE_VALUES,
            'false')

        roles = (group.roles_with_access() if exclude == 'false'
                 else self.obtain_roles_with_exclusion(request, group))

        filtered_roles = self.filtered_roles(roles, request)

        return [RoleMinimumSerializer(role).data for role in filtered_roles]

    def obtain_roles_with_exclusion(self, request, group):
        """Obtain the queryset for roles based on scope."""
        scope = request.query_params.get('scope', 'account')
        # Get roles in principal or account scope
        roles = (get_object_principal_queryset(request, scope, Role) if scope == 'principal'
                 else Role.objects.all().prefetch_related('access'))

        # Exclude the roles in the group
        roles_for_group = group.roles().values('uuid')
        return roles.exclude(uuid__in=roles_for_group)


def validate_and_get_key(params, query_key, valid_values, default_value):
    """Validate the key."""
    value = params.get(query_key, default_value).lower()
    if value not in valid_values:
        key = 'detail'
        message = '{} query parameter value {} is invalid. {} are valid inputs.'.format(
            query_key,
            value,
            valid_values)
        raise serializers.ValidationError({key: _(message)})
    return value<|MERGE_RESOLUTION|>--- conflicted
+++ resolved
@@ -62,7 +62,6 @@
         filtered_set = queryset.filter(**filters)
         return filtered_set | Group.platform_default_set()
 
-<<<<<<< HEAD
     def uuid_filter(queryset, field, values):
         """Filter for group uuid lookup."""
         uuids = values.split(',')
@@ -77,14 +76,6 @@
         filtered_set = queryset.filter(**filters)
         return filtered_set
 
-    name = filters.CharFilter(field_name='name', lookup_expr='icontains')
-    username = filters.CharFilter(field_name='principals', method=username_filter)
-    uuid = filters.CharFilter(field_name='uuid', method=uuid_filter)
-
-    class Meta:
-        model = Group
-        fields = ['name', 'principals', 'uuid']
-=======
     def roles_filter(self, queryset, field, values):
         """Filter for group to lookup list of role name."""
         if not values:
@@ -112,11 +103,12 @@
     name = filters.CharFilter(field_name='name', lookup_expr='icontains')
     username = filters.CharFilter(field_name='principals', method=username_filter)
     role_names = filters.CharFilter(field_name='role_names', method='roles_filter')
-
+    uuid = filters.CharFilter(field_name='uuid', method=uuid_filter)
+    
     class Meta:
         model = Group
-        fields = ['name', 'principals', 'role_names']
->>>>>>> 28000ebb
+        fields = ['name', 'principals', 'role_names', 'uuid']
+
 
 
 class GroupViewSet(mixins.CreateModelMixin,
