#
# Copyright 2019 Red Hat, Inc.
#
#    This program is free software: you can redistribute it and/or modify
#    it under the terms of the GNU Affero General Public License as
#    published by the Free Software Foundation, either version 3 of the
#    License, or (at your option) any later version.
#
#    This program is distributed in the hope that it will be useful,
#    but WITHOUT ANY WARRANTY; without even the implied warranty of
#    MERCHANTABILITY or FITNESS FOR A PARTICULAR PURPOSE.  See the
#    GNU Affero General Public License for more details.
#
#    You should have received a copy of the GNU Affero General Public License
#    along with this program.  If not, see <https://www.gnu.org/licenses/>.
#
"""Seeds module."""
import logging

from django.db import connections
from management.cache import AccessCache

logger = logging.getLogger(__name__)  # pylint: disable=invalid-name


def role_seeding(force_create_relationships=False):
    """Execute role seeding."""
    run_seeds("role", force_create_relationships)


def group_seeding():
    """Execute group seeding."""
    run_seeds("group")


def permission_seeding():
    """Execute permission seeding."""
    run_seeds("permission")


def run_seeds(seed_type, force_create_relationships=False):
    """Update platform objects at startup."""
    # noqa: E402 pylint: disable=C0413
    from management.group.definer import seed_group
    from management.role.definer import seed_roles, seed_permissions

    seed_functions = {"role": seed_roles, "group": seed_group, "permission": seed_permissions}

    try:
        logger.info(f"Seeding {seed_type} changes.")
        if force_create_relationships:
            seed_functions[seed_type](force_create_relationships)
        else:
            seed_functions[seed_type]()
        logger.info(f"Finished seeding {seed_type}.")
    except Exception as exc:
        logger.error(f"Error encountered during {seed_type} seeding {exc}.")


def purge_cache_for_all_tenants():
    """Explicitly purge the cache."""
<<<<<<< HEAD
    from api.models import Tenant
    from rbac.settings import MAX_SEED_THREADS

    with concurrent.futures.ThreadPoolExecutor(max_workers=MAX_SEED_THREADS) as executor:
        tenants = Tenant.objects.filter(ready=True)
        tenant_count = tenants.count()
        for idx, tenant in enumerate(list(tenants)):
            progress = f"[{idx + 1} of {tenant_count}]."
            executor.submit(on_complete, progress, tenant)
=======
    logger.info("Purging policy cache for all tenants.")
    cache = AccessCache("*")
    cache.delete_all_policies_for_tenant()
    connections.close_all()
    logger.info("Finished purging policy cache for all tenants.")
>>>>>>> 00d34d19
<|MERGE_RESOLUTION|>--- conflicted
+++ resolved
@@ -59,20 +59,8 @@
 
 def purge_cache_for_all_tenants():
     """Explicitly purge the cache."""
-<<<<<<< HEAD
-    from api.models import Tenant
-    from rbac.settings import MAX_SEED_THREADS
-
-    with concurrent.futures.ThreadPoolExecutor(max_workers=MAX_SEED_THREADS) as executor:
-        tenants = Tenant.objects.filter(ready=True)
-        tenant_count = tenants.count()
-        for idx, tenant in enumerate(list(tenants)):
-            progress = f"[{idx + 1} of {tenant_count}]."
-            executor.submit(on_complete, progress, tenant)
-=======
     logger.info("Purging policy cache for all tenants.")
     cache = AccessCache("*")
     cache.delete_all_policies_for_tenant()
     connections.close_all()
-    logger.info("Finished purging policy cache for all tenants.")
->>>>>>> 00d34d19
+    logger.info("Finished purging policy cache for all tenants.")