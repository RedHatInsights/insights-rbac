--- conflicted
+++ resolved
@@ -217,15 +217,10 @@
             if list_assets:
                 access_for_request = Access.objects.filter(id__in=pks, permission__in=permissions)
                 return(get_assets(access_for_request))
-            else:
-                access_for_request = Access.objects.filter(id__in=pks, permission=permission)
+            access_for_request = Access.objects.filter(id__in=pks, permission=permission)
             if access_for_request.exists():
                 if individual_asset_key:
-<<<<<<< HEAD
                     return(get_individual_asset_access(individual_asset_key, individual_asset_value, access_for_request))
-=======
-                    return get_individual_asset_access(individual_asset_key, individual_asset_value, access_for_request)
->>>>>>> 2d5e42ca
 
             return Response(
                 {
