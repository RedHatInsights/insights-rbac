#
# Copyright 2019 Red Hat, Inc.
#
# This program is free software: you can redistribute it and/or modify
# it under the terms of the GNU Affero General Public License as
# published by the Free Software Foundation, either version 3 of the
# License, or (at your option) any later version.
#
# This program is distributed in the hope that it will be useful,
# but WITHOUT ANY WARRANTY; without even the implied warranty of
# MERCHANTABILITY or FITNESS FOR A PARTICULAR PURPOSE.  See the
# GNU Affero General Public License for more details.
#
# You should have received a copy of the GNU Affero General Public License
# along with this program.  If not, see <https://www.gnu.org/licenses/>.
#

"""Custom RBAC Middleware."""
import binascii
import json
import logging
from json.decoder import JSONDecodeError

from django.conf import settings
from django.core.handlers.wsgi import WSGIRequest
from django.db import IntegrityError
from django.http import Http404, HttpResponse, QueryDict
from django.urls import resolve
from django.utils.deprecation import MiddlewareMixin
from management.cache import TenantCache
from management.models import Principal
from management.role.relation_api_dual_write_handler import OutboxReplicator
from management.tenant_service import get_tenant_bootstrap_service
from management.tenant_service.tenant_service import TenantBootstrapService
from management.utils import APPLICATION_KEY, access_for_principal, validate_psk
from prometheus_client import Counter
from rest_framework import status

from api.common import (
    RH_IDENTITY_HEADER,
    RH_INSIGHTS_REQUEST_ID,
    RH_RBAC_ACCOUNT,
    RH_RBAC_CLIENT_ID,
    RH_RBAC_ORG_ID,
    RH_RBAC_PSK,
)
from api.models import Tenant, User
from api.serializers import extract_header


logger = logging.getLogger(__name__)  # pylint: disable=invalid-name
req_sys_counter = Counter(
    "rbac_req_type_total",
    "Tracks a count of requests to RBAC tracking those made on behalf of the system or a principal.",
    ["behalf", "method", "view", "status"],
)
TENANTS = TenantCache()


def catch_integrity_error(func):
    """Catch IntegrityErrors that are raised during process_request."""

    def inner(self, request):
        try:
            return func(self, request)
        except IntegrityError as e:
            payload = {
                "code": 400,
                "message": f"IntegrityError while processing request for org_id: {request.user.org_id}",
            }
            logger.error(f"{payload['message']}\n{e.__str__()}")
            return HttpResponse(json.dumps(payload), content_type="application/json", status=400)

    return inner


def is_no_auth(request):
    """Check condition for needing to authenticate the user."""
    no_auth_list = ["status", "metrics", "openapi.json", "health"]
    no_auth = any(no_auth_path in request.path for no_auth_path in no_auth_list)
    return no_auth


class HttpResponseUnauthorizedRequest(HttpResponse):
    """A subclass of HttpResponse to return a 401.

    Used if identity header is not sent.
    """

    status_code = 401

class IdentityHeaderMiddleware():
    """
        Custom class for 
        Processing the provided identity on the request
    """

<<<<<<< HEAD
    def process_exception(self, request, exception):
        # Optional: Code to be executed if an exception occurs in the view.
        # if isinstance(exception, IntegrityError):
        #   raise IntegrityException()
        pass
=======
    header = RH_IDENTITY_HEADER
    bootstrap_service: TenantBootstrapService

    def __init__(self, get_response):
        """Initialize the middleware."""
        super().__init__(get_response)
        # TODO: Lazy bootstrapping of tenants should use a synchronous replicator
        # In this case the replicator needs to include a precondition
        # which does not add the tuples if any others already exist for the tenant
        # (the tx will be rolled back in that case)
        self.bootstrap_service = get_tenant_bootstrap_service(OutboxReplicator())

    def get_tenant(self, model, hostname, request):
        """Override the tenant selection logic."""
        tenant = TENANTS.get_tenant(request.user.org_id)
        if tenant is None:
            try:
                # If the tenant already exists, we assume it must be bootstrapped if dual writes are enabled.
                tenant = Tenant.objects.get(org_id=request.user.org_id)
            except Tenant.DoesNotExist:
                if request.user.system:
                    raise Http404()
                # Tenants are normally bootstrapped via principal job,
                # but there is a race condition where the user can use the service before the message is processed.
                try:
                    bootstrap = self.bootstrap_service.update_user(request.user, upsert=True)
                    if bootstrap is None:
                        # User is inactive. Should never happen but just in case...
                        raise Http404()
                    tenant = bootstrap.tenant
                except IntegrityError:
                    # This would happen if between the time we first check for a tenant,
                    # and when we went to create one, another request or the listener job created one.
                    tenant = Tenant.objects.get(org_id=request.user.org_id)
            TENANTS.save_tenant(tenant)
        return tenant

    @staticmethod  # noqa: C901
    def _get_access_for_user(username, tenant):  # pylint: disable=too-many-locals,too-many-branches
        """Obtain access data for given username.

        Stubbed out to begin removal of RBAC on RBAC, with minimal disruption
        """
        principal = None
        access_list = None

        access = {
            "group": {"read": [], "write": []},
            "role": {"read": [], "write": []},
            "policy": {"read": [], "write": []},
            "principal": {"read": [], "write": []},
            "permission": {"read": [], "write": []},
        }
>>>>>>> f2b62bd3

    def __init__(self, get_response):
        self.get_response = get_response
        # One-time configuration and initialization.

    def __call__(self, request):
        # Code to be executed for each request before
        # the view (and later middleware) are called. 

        """Process request for identity middleware.

        Args:
            request (object): The request object

        """
        # Get request ID
        request.req_id = request.META.get(RH_INSIGHTS_REQUEST_ID)

        if any([request.path.startswith(prefix) for prefix in settings.INTERNAL_API_PATH_PREFIXES]):
            # This request is for a private API endpoint
            return

        if is_no_auth(request):
            return
        user = User()
        try:
            _, json_rh_auth = extract_header(request, self.header)
            user.account = json_rh_auth.get("identity", {}).get("account_number")
            user.org_id = json_rh_auth.get("identity", {}).get("org_id") or json_rh_auth.get("identity").get(
                "internal"
            ).get("org_id")

            user_info = json_rh_auth.get("identity", {}).get("user")
            if user_info:
                user.username = user_info["username"]
                user.admin = user_info.get("is_org_admin")
                user.internal = user_info.get("is_internal")
                user.user_id = user_info.get("user_id")
                user.system = False

            # RBAC might be contacted by service accounts too. In that case we make some assumptions:
            #
            # - The service account is never an organization administrator.
            # - The service account is never internal.
            # - The service account is never a system principal.
            service_account = json_rh_auth.get("identity", {}).get("service_account")
            if service_account:
                user.username = service_account.get("username")
                user.admin = False
                user.client_id = service_account.get("client_id")
                user.internal = False
                user.is_service_account = True
                user.user_id = None
                user.system = False

            # If we did not get the user information or service account information from the "x-rh-identity" header,
            # then the request is directly unauthorized.
            if not user_info and not service_account:
                logger.debug("x-rh-identity does not contain user_info or service_account keys: %s", json_rh_auth)
                return HttpResponseUnauthorizedRequest()

            # The service accounts must provide their client IDs for us to keep processing the request.
            if user.is_service_account and (not user.client_id or user.client_id.isspace()):
                return HttpResponse(
                    json.dumps(
                        {
                            "code": status.HTTP_400_BAD_REQUEST,
                            "message": "The client ID must be provided for the service account in the x-rh-identity"
                            "header.",
                        },
                    ),
                    content_type="application/json",
                    status=status.HTTP_400_BAD_REQUEST,
                )

            if not user.org_id:
                payload = {
                    "code": 400,
                    "message": "An org_id must be provided in the identity header.",
                }
                return HttpResponse(json.dumps(payload), content_type="application/json", status=400)

            if self.should_load_user_permissions(request, user):
                try:
                    tenant = Tenant.objects.filter(org_id=user.org_id).get()
                except Tenant.DoesNotExist:
                    request.user = user
                    tenant = self.get_tenant(model=None, hostname=None, request=request)

                user.access = IdentityHeaderMiddleware._get_access_for_user(user.username, tenant)
            # Cross account request check
            internal = json_rh_auth.get("identity", {}).get("internal", {})
            if internal != {}:
                cross_account = internal.get("cross_access", False)
                if cross_account:
                    if not (user.internal and user_info.get("email").endswith("@redhat.com")):
                        logger.error("Cross account request permission denied. Requester is not internal user.")
                        return HttpResponseUnauthorizedRequest()
                    user.username = f"{user.org_id}-{user.user_id}"
        except (KeyError, TypeError, JSONDecodeError):
            request_psk = request.META.get(RH_RBAC_PSK)
            account = request.META.get(RH_RBAC_ACCOUNT)
            org_id = request.META.get(RH_RBAC_ORG_ID)
            client_id = request.META.get(RH_RBAC_CLIENT_ID)
            has_system_auth_headers = request_psk and org_id and client_id

            if has_system_auth_headers and validate_psk(request_psk, client_id):
                user.username = client_id
                user.account = account
                user.org_id = org_id
                user.admin = True
                user.system = True
            else:
                logger.error("Could not obtain identity on request.")
                return HttpResponseUnauthorizedRequest()
        except binascii.Error as error:
            logger.error("Could not decode header: %s.", error)
            raise error
        if user.username and (user.account or user.org_id):
            request.user = user
            request.tenant = self.get_tenant(model=None, hostname=None, request=request)

        response = self.get_response(request)

        # Code to be executed for each request/response after
        # the view is called.

        """Process response for identity middleware.

        Args:
            request (object): The request object
            response (object): The response object
        """
        is_internal = False
        if any([request.path.startswith(prefix) for prefix in settings.INTERNAL_API_PATH_PREFIXES]):
            # This request is for a private API endpoint
            is_internal = True
            IdentityHeaderMiddleware.log_request(request, response, is_internal)
            return response

        behalf = "principal"
        is_system = False

        if is_system:
            behalf = "system"

        req_sys_counter.labels(
            behalf=behalf,
            method=request.method,
            view=resolve(request.path).url_name,
            status=response.get("status_code"),
        ).inc()

        IdentityHeaderMiddleware.log_request(request, response, is_internal)
        
        return response
    
    header = RH_IDENTITY_HEADER

    def get_tenant(self, model, hostname, request):
        """Override the tenant selection logic."""
        tenant_name = create_tenant_name(request.user.account)
        tenant = TENANTS.get_tenant(request.user.org_id)
        if tenant is None:
            if request.user.system:
                try:
                    tenant = Tenant.objects.get(org_id=request.user.org_id)
                except Tenant.DoesNotExist:
                    raise Http404()
            else:
                tenant, _ = Tenant.objects.get_or_create(
                    org_id=request.user.org_id,
                    defaults={"ready": True, "account_id": request.user.account, "tenant_name": tenant_name},
                )
            TENANTS.save_tenant(tenant)
        return tenant

    @staticmethod  # noqa: C901
    def _get_access_for_user(username, tenant):  # pylint: disable=too-many-locals,too-many-branches
        """Obtain access data for given username.

        Stubbed out to begin removal of RBAC on RBAC, with minimal disruption
        """
        principal = None
        access_list = None

        access = {
            "group": {"read": [], "write": []},
            "role": {"read": [], "write": []},
            "policy": {"read": [], "write": []},
            "principal": {"read": [], "write": []},
            "permission": {"read": [], "write": []},
        }

        try:  # pylint: disable=R1702
            principal = Principal.objects.get(username__iexact=username, tenant=tenant)
            kwargs = {APPLICATION_KEY: "rbac"}
            access_list = access_for_principal(principal, tenant, **kwargs)
            for access_item in access_list:  # pylint: disable=too-many-nested-blocks
                resource_type = access_item.permission.resource_type
                operation = access_item.permission.verb
                if operation == "*":
                    operation = "write"
                res_list = ["*"]
                if resource_type == "*":
                    for resource in ("group", "role", "policy", "principal", "permission"):
                        if (
                            resource in access.keys()
                            and operation in access.get(resource, {}).keys()  # noqa: W504
                            and isinstance(access.get(resource, {}).get(operation), list)  # noqa: W504
                        ):  # noqa: E127
                            access[resource][operation] += res_list
                            if operation == "write":
                                access[resource]["read"] += res_list
                elif (
                    resource_type in access.keys()
                    and operation in access.get(resource_type, {}).keys()  # noqa: W504
                    and isinstance(access.get(resource_type, {}).get(operation), list)  # noqa: W504
                ):
                    access[resource_type][operation] += res_list
                    if operation == "write":
                        access[resource_type]["read"] += res_list
                for res_type, res_ops_obj in access.items():
                    for op_type, op_list in res_ops_obj.items():
                        if "*" in op_list:
                            access[res_type][op_type] = ["*"]
        except Principal.DoesNotExist:
            return access

        return access

    @staticmethod
    def log_request(request, response, is_internal=False):
        """Log requests for identity middleware.

        Args:
            request (object): The request object
            response (object): The response object
            is_internal (bool): Boolean for if request is internal
        """
        query_string = ""
        is_admin = False
        is_system = False
        org_id = None
        username = None
        user_id = None
        req_id = getattr(request, "req_id", None)
        if request.META.get("QUERY_STRING"):
            query_string = "?{}".format(request.META.get("QUERY_STRING"))

        if hasattr(request, "user") and request.user:
            username = request.user.username
            if username:
                # rbac.api.models.User has these fields
                is_admin = request.user.admin
                org_id = request.user.org_id
                is_system = request.user.system
                user_id = request.user.user_id
            else:
                # django.contrib.auth.models.AnonymousUser does not
                is_admin = is_system = False
                org_id = None

        # Todo: add some info back to logs
        """
        extras = {}

        if "ecs" in settings.LOGGING_HANDLERS:
            extras = {
                "http": {
                    "request": {
                        "body": {"bytes": sys.getsizeof(request.body)},
                        "bytes": sys.getsizeof(request),
                        "method": request.method,
                    },
                    "response": {
                        "body": {"bytes": sys.getsizeof(response.content)},
                        "bytes": sys.getsizeof(response),
                        "status_code": response.status_code,
                    },
                },
                "url": {
                    "original": request.path + query_string,
                    "path": request.path,
                    "query": query_string,
                    "port": request.get_port(),
                },
            }
        """

        log_object = {
            "method": request.method,
            "path": request.path + query_string,
            "status": response.status_code,
            "request_id": req_id,
            "org_id": org_id,
            "username": username,
            "user_id": user_id,
            "is_admin": is_admin,
            "is_system": is_system,
            "is_internal": is_internal,
        }
        logger.info(log_object)

    def should_load_user_permissions(self, request: WSGIRequest, user: User) -> bool:
        """Decide whether RBAC should load the access permissions for the user based on the given request."""
        # Organization administrators will have already all the permissions so there is no need to load permissions for
        # them.
        if user.admin:
            return False

        # The access endpoint gets a lot of traffic, so we need to restrict for which queries we are actually going
        # to load the user permissions, since it is a very heavy operation. The following Jira tickets have more
        # details:
        #
        # - RHCLOUD-15394
        # - RHCLOUD-29631
        #
        # There is one use case where we need to load the user's permissions: whenever they want to query for their
        # or other users' permissions. In that case, we need to know if they're allowed to do so, and for that, we
        # need to preload their permissions to check them afterward in the subsequent permission checkers.
        if request.path.endswith("/access/") and request.method == "GET":
            query_params: QueryDict = request.GET
            return "username" in query_params and "application" in query_params
        else:
            return True

class DisableCSRF(MiddlewareMixin):  # pylint: disable=too-few-public-methods
    """Middleware to disable CSRF for 3scale usecase."""

    def process_request(self, request):  # pylint: disable=no-self-use
        """Process request for csrf checks.

        Args:
            request (object): The request object

        """
        setattr(request, "_dont_enforce_csrf_checks", True)


class ReadOnlyApiMiddleware(MiddlewareMixin):  # pylint: disable=too-few-public-methods
    """Middleware to enable read-only on APIs when configured."""

    def process_request(self, request):  # pylint: disable=no-self-use
        """Process request ReadOnlyApiMiddleware."""
        if settings.READ_ONLY_API_MODE and request.method in ["POST", "PUT", "PATCH", "DELETE"]:
            return HttpResponse(
                json.dumps({"error": "This API is currently in read-only mode. Please try again later."}),
                content_type="application/json",
                status=405,
            )<|MERGE_RESOLUTION|>--- conflicted
+++ resolved
@@ -95,25 +95,172 @@
         Processing the provided identity on the request
     """
 
-<<<<<<< HEAD
     def process_exception(self, request, exception):
         # Optional: Code to be executed if an exception occurs in the view.
         # if isinstance(exception, IntegrityError):
         #   raise IntegrityException()
         pass
-=======
+
+    def __init__(self, get_response):
+        self.get_response = get_response
+        # One-time configuration and initialization.
+        self.bootstrap_service = get_tenant_bootstrap_service(OutboxReplicator())
+        
+    def __call__(self, request):
+        # Code to be executed for each request before
+        # the view (and later middleware) are called. 
+
+        """Process request for identity middleware.
+
+        Args:
+            request (object): The request object
+
+        """
+        # Get request ID
+        request.req_id = request.META.get(RH_INSIGHTS_REQUEST_ID)
+
+        if any([request.path.startswith(prefix) for prefix in settings.INTERNAL_API_PATH_PREFIXES]):
+            # This request is for a private API endpoint
+            return
+
+        if is_no_auth(request):
+            return
+        user = User()
+        try:
+            _, json_rh_auth = extract_header(request, self.header)
+            user.account = json_rh_auth.get("identity", {}).get("account_number")
+            user.org_id = json_rh_auth.get("identity", {}).get("org_id") or json_rh_auth.get("identity").get(
+                "internal"
+            ).get("org_id")
+
+            user_info = json_rh_auth.get("identity", {}).get("user")
+            if user_info:
+                user.username = user_info["username"]
+                user.admin = user_info.get("is_org_admin")
+                user.internal = user_info.get("is_internal")
+                user.user_id = user_info.get("user_id")
+                user.system = False
+
+            # RBAC might be contacted by service accounts too. In that case we make some assumptions:
+            #
+            # - The service account is never an organization administrator.
+            # - The service account is never internal.
+            # - The service account is never a system principal.
+            service_account = json_rh_auth.get("identity", {}).get("service_account")
+            if service_account:
+                user.username = service_account.get("username")
+                user.admin = False
+                user.client_id = service_account.get("client_id")
+                user.internal = False
+                user.is_service_account = True
+                user.user_id = None
+                user.system = False
+
+            # If we did not get the user information or service account information from the "x-rh-identity" header,
+            # then the request is directly unauthorized.
+            if not user_info and not service_account:
+                logger.debug("x-rh-identity does not contain user_info or service_account keys: %s", json_rh_auth)
+                return HttpResponseUnauthorizedRequest()
+
+            # The service accounts must provide their client IDs for us to keep processing the request.
+            if user.is_service_account and (not user.client_id or user.client_id.isspace()):
+                return HttpResponse(
+                    json.dumps(
+                        {
+                            "code": status.HTTP_400_BAD_REQUEST,
+                            "message": "The client ID must be provided for the service account in the x-rh-identity"
+                            "header.",
+                        },
+                    ),
+                    content_type="application/json",
+                    status=status.HTTP_400_BAD_REQUEST,
+                )
+
+            if not user.org_id:
+                payload = {
+                    "code": 400,
+                    "message": "An org_id must be provided in the identity header.",
+                }
+                return HttpResponse(json.dumps(payload), content_type="application/json", status=400)
+
+            if self.should_load_user_permissions(request, user):
+                try:
+                    tenant = Tenant.objects.filter(org_id=user.org_id).get()
+                except Tenant.DoesNotExist:
+                    request.user = user
+                    tenant = self.get_tenant(model=None, hostname=None, request=request)
+
+                user.access = IdentityHeaderMiddleware._get_access_for_user(user.username, tenant)
+            # Cross account request check
+            internal = json_rh_auth.get("identity", {}).get("internal", {})
+            if internal != {}:
+                cross_account = internal.get("cross_access", False)
+                if cross_account:
+                    if not (user.internal and user_info.get("email").endswith("@redhat.com")):
+                        logger.error("Cross account request permission denied. Requester is not internal user.")
+                        return HttpResponseUnauthorizedRequest()
+                    user.username = f"{user.org_id}-{user.user_id}"
+        except (KeyError, TypeError, JSONDecodeError):
+            request_psk = request.META.get(RH_RBAC_PSK)
+            account = request.META.get(RH_RBAC_ACCOUNT)
+            org_id = request.META.get(RH_RBAC_ORG_ID)
+            client_id = request.META.get(RH_RBAC_CLIENT_ID)
+            has_system_auth_headers = request_psk and org_id and client_id
+
+            if has_system_auth_headers and validate_psk(request_psk, client_id):
+                user.username = client_id
+                user.account = account
+                user.org_id = org_id
+                user.admin = True
+                user.system = True
+            else:
+                logger.error("Could not obtain identity on request.")
+                return HttpResponseUnauthorizedRequest()
+        except binascii.Error as error:
+            logger.error("Could not decode header: %s.", error)
+            raise error
+        if user.username and (user.account or user.org_id):
+            request.user = user
+            request.tenant = self.get_tenant(model=None, hostname=None, request=request)
+
+        response = self.get_response(request)
+
+        # Code to be executed for each request/response after
+        # the view is called.
+
+        """Process response for identity middleware.
+
+        Args:
+            request (object): The request object
+            response (object): The response object
+        """
+        is_internal = False
+        if any([request.path.startswith(prefix) for prefix in settings.INTERNAL_API_PATH_PREFIXES]):
+            # This request is for a private API endpoint
+            is_internal = True
+            IdentityHeaderMiddleware.log_request(request, response, is_internal)
+            return response
+
+        behalf = "principal"
+        is_system = False
+
+        if is_system:
+            behalf = "system"
+
+        req_sys_counter.labels(
+            behalf=behalf,
+            method=request.method,
+            view=resolve(request.path).url_name,
+            status=response.get("status_code"),
+        ).inc()
+
+        IdentityHeaderMiddleware.log_request(request, response, is_internal)
+        
+        return response
+    
     header = RH_IDENTITY_HEADER
     bootstrap_service: TenantBootstrapService
-
-    def __init__(self, get_response):
-        """Initialize the middleware."""
-        super().__init__(get_response)
-        # TODO: Lazy bootstrapping of tenants should use a synchronous replicator
-        # In this case the replicator needs to include a precondition
-        # which does not add the tuples if any others already exist for the tenant
-        # (the tx will be rolled back in that case)
-        self.bootstrap_service = get_tenant_bootstrap_service(OutboxReplicator())
-
+      
     def get_tenant(self, model, hostname, request):
         """Override the tenant selection logic."""
         tenant = TENANTS.get_tenant(request.user.org_id)
@@ -136,200 +283,6 @@
                     # This would happen if between the time we first check for a tenant,
                     # and when we went to create one, another request or the listener job created one.
                     tenant = Tenant.objects.get(org_id=request.user.org_id)
-            TENANTS.save_tenant(tenant)
-        return tenant
-
-    @staticmethod  # noqa: C901
-    def _get_access_for_user(username, tenant):  # pylint: disable=too-many-locals,too-many-branches
-        """Obtain access data for given username.
-
-        Stubbed out to begin removal of RBAC on RBAC, with minimal disruption
-        """
-        principal = None
-        access_list = None
-
-        access = {
-            "group": {"read": [], "write": []},
-            "role": {"read": [], "write": []},
-            "policy": {"read": [], "write": []},
-            "principal": {"read": [], "write": []},
-            "permission": {"read": [], "write": []},
-        }
->>>>>>> f2b62bd3
-
-    def __init__(self, get_response):
-        self.get_response = get_response
-        # One-time configuration and initialization.
-
-    def __call__(self, request):
-        # Code to be executed for each request before
-        # the view (and later middleware) are called. 
-
-        """Process request for identity middleware.
-
-        Args:
-            request (object): The request object
-
-        """
-        # Get request ID
-        request.req_id = request.META.get(RH_INSIGHTS_REQUEST_ID)
-
-        if any([request.path.startswith(prefix) for prefix in settings.INTERNAL_API_PATH_PREFIXES]):
-            # This request is for a private API endpoint
-            return
-
-        if is_no_auth(request):
-            return
-        user = User()
-        try:
-            _, json_rh_auth = extract_header(request, self.header)
-            user.account = json_rh_auth.get("identity", {}).get("account_number")
-            user.org_id = json_rh_auth.get("identity", {}).get("org_id") or json_rh_auth.get("identity").get(
-                "internal"
-            ).get("org_id")
-
-            user_info = json_rh_auth.get("identity", {}).get("user")
-            if user_info:
-                user.username = user_info["username"]
-                user.admin = user_info.get("is_org_admin")
-                user.internal = user_info.get("is_internal")
-                user.user_id = user_info.get("user_id")
-                user.system = False
-
-            # RBAC might be contacted by service accounts too. In that case we make some assumptions:
-            #
-            # - The service account is never an organization administrator.
-            # - The service account is never internal.
-            # - The service account is never a system principal.
-            service_account = json_rh_auth.get("identity", {}).get("service_account")
-            if service_account:
-                user.username = service_account.get("username")
-                user.admin = False
-                user.client_id = service_account.get("client_id")
-                user.internal = False
-                user.is_service_account = True
-                user.user_id = None
-                user.system = False
-
-            # If we did not get the user information or service account information from the "x-rh-identity" header,
-            # then the request is directly unauthorized.
-            if not user_info and not service_account:
-                logger.debug("x-rh-identity does not contain user_info or service_account keys: %s", json_rh_auth)
-                return HttpResponseUnauthorizedRequest()
-
-            # The service accounts must provide their client IDs for us to keep processing the request.
-            if user.is_service_account and (not user.client_id or user.client_id.isspace()):
-                return HttpResponse(
-                    json.dumps(
-                        {
-                            "code": status.HTTP_400_BAD_REQUEST,
-                            "message": "The client ID must be provided for the service account in the x-rh-identity"
-                            "header.",
-                        },
-                    ),
-                    content_type="application/json",
-                    status=status.HTTP_400_BAD_REQUEST,
-                )
-
-            if not user.org_id:
-                payload = {
-                    "code": 400,
-                    "message": "An org_id must be provided in the identity header.",
-                }
-                return HttpResponse(json.dumps(payload), content_type="application/json", status=400)
-
-            if self.should_load_user_permissions(request, user):
-                try:
-                    tenant = Tenant.objects.filter(org_id=user.org_id).get()
-                except Tenant.DoesNotExist:
-                    request.user = user
-                    tenant = self.get_tenant(model=None, hostname=None, request=request)
-
-                user.access = IdentityHeaderMiddleware._get_access_for_user(user.username, tenant)
-            # Cross account request check
-            internal = json_rh_auth.get("identity", {}).get("internal", {})
-            if internal != {}:
-                cross_account = internal.get("cross_access", False)
-                if cross_account:
-                    if not (user.internal and user_info.get("email").endswith("@redhat.com")):
-                        logger.error("Cross account request permission denied. Requester is not internal user.")
-                        return HttpResponseUnauthorizedRequest()
-                    user.username = f"{user.org_id}-{user.user_id}"
-        except (KeyError, TypeError, JSONDecodeError):
-            request_psk = request.META.get(RH_RBAC_PSK)
-            account = request.META.get(RH_RBAC_ACCOUNT)
-            org_id = request.META.get(RH_RBAC_ORG_ID)
-            client_id = request.META.get(RH_RBAC_CLIENT_ID)
-            has_system_auth_headers = request_psk and org_id and client_id
-
-            if has_system_auth_headers and validate_psk(request_psk, client_id):
-                user.username = client_id
-                user.account = account
-                user.org_id = org_id
-                user.admin = True
-                user.system = True
-            else:
-                logger.error("Could not obtain identity on request.")
-                return HttpResponseUnauthorizedRequest()
-        except binascii.Error as error:
-            logger.error("Could not decode header: %s.", error)
-            raise error
-        if user.username and (user.account or user.org_id):
-            request.user = user
-            request.tenant = self.get_tenant(model=None, hostname=None, request=request)
-
-        response = self.get_response(request)
-
-        # Code to be executed for each request/response after
-        # the view is called.
-
-        """Process response for identity middleware.
-
-        Args:
-            request (object): The request object
-            response (object): The response object
-        """
-        is_internal = False
-        if any([request.path.startswith(prefix) for prefix in settings.INTERNAL_API_PATH_PREFIXES]):
-            # This request is for a private API endpoint
-            is_internal = True
-            IdentityHeaderMiddleware.log_request(request, response, is_internal)
-            return response
-
-        behalf = "principal"
-        is_system = False
-
-        if is_system:
-            behalf = "system"
-
-        req_sys_counter.labels(
-            behalf=behalf,
-            method=request.method,
-            view=resolve(request.path).url_name,
-            status=response.get("status_code"),
-        ).inc()
-
-        IdentityHeaderMiddleware.log_request(request, response, is_internal)
-        
-        return response
-    
-    header = RH_IDENTITY_HEADER
-
-    def get_tenant(self, model, hostname, request):
-        """Override the tenant selection logic."""
-        tenant_name = create_tenant_name(request.user.account)
-        tenant = TENANTS.get_tenant(request.user.org_id)
-        if tenant is None:
-            if request.user.system:
-                try:
-                    tenant = Tenant.objects.get(org_id=request.user.org_id)
-                except Tenant.DoesNotExist:
-                    raise Http404()
-            else:
-                tenant, _ = Tenant.objects.get_or_create(
-                    org_id=request.user.org_id,
-                    defaults={"ready": True, "account_id": request.user.account, "tenant_name": tenant_name},
-                )
             TENANTS.save_tenant(tenant)
         return tenant
 
