--- conflicted
+++ resolved
@@ -55,14 +55,11 @@
     run_sync_schemas_in_worker,
 )
 from management.tenant_service.v2 import V2TenantBootstrapService
-<<<<<<< HEAD
 from management.utils import (
     get_principal,
     groups_for_principal,
 )
-=======
 from management.workspace.serializer import WorkspaceSerializer
->>>>>>> 04dbbd5d
 from rest_framework import status
 
 from api.common.pagination import StandardResultsSetPagination, WSGIRequestResultsSetPagination
