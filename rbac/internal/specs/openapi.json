{
  "openapi": "3.1.1",
  "$schema": "https://spec.openapis.org/oas/3.1/schema/2025-02-13",
  "info": {
    "description": "Internal Integrations API for Role Based Access Control.",
    "version": "1.0.0",
    "title": "Internal Integrations API for Role Based Access Control.",
    "license": {
      "name": "AGPL-3.0",
      "url": "https://opensource.org/licenses/AGPL-3.0"
    }
  },
  "tags": [
    {
      "name": "Integrations",
      "description": "List groups, roles, principals and tenants."
    },
    {
      "name": "Group",
      "description": "Operations about groups."
    },
    {
      "name": "Principal",
      "description": "Operations about principals."
    },
    {
      "name": "Role",
      "description": "Operations about roles."
    },
    {
      "name": "Tenant",
      "description": "Operations about tenants."
    },
    {
      "name": "Utils",
      "description": "Utils operations."
    },
    {
      "name": "Destructive",
      "description": "Destructive operations."
    },
    {
      "name": "V2",
      "description": "Operations related with RBAC V2."
    },
    {
      "name": "CAR",
      "description": "Cross Account Request operations."
    },
    {
      "name": "Workspace",
      "description": "Operations about workspaces."
    },
    {
    "name": "Inventory",
    "description": "Operations related to inventory api."
    },
    {
    "name": "Relations",
    "description": "Operations related to relations api."
    }
  ],
  "paths": {
    "/integrations/tenant/{orgId}/roles/": {
      "get": {
        "tags": [
          "Integrations",
          "Role"
        ],
        "summary": "List the roles for a tenant",
        "description": "By default, responses are sorted in ascending order by role name",
        "operationId": "listRole",
        "parameters": [
          {
            "name": "orgId",
            "in": "path",
            "description": "Organization ID of the tenant",
            "required": true,
            "schema": {
              "type": "string"
            }
          },
          {
            "name": "name",
            "in": "query",
            "required": false,
            "description": "Parameter for filtering roles by role `name` using string contains search.",
            "schema": {
              "type": "string"
            }
          },
          {
            "name": "display_name",
            "in": "query",
            "required": false,
            "description": "Parameter for filtering resource by display_name using string contains search.",
            "schema": {
              "type": "string"
            }
          },
          {
            "name": "system",
            "in": "query",
            "required": false,
            "description": "Parameter for filtering resource by system flag.",
            "schema": {
              "type": "boolean"
            }
          },
          {
            "name": "name_match",
            "in": "query",
            "required": false,
            "description": "Parameter for specifying the matching criteria for an object's name or display_name.",
            "schema": {
              "type": "string",
              "enum": [
                "partial",
                "exact"
              ]
            }
          },
          {
            "name": "scope",
            "in": "query",
            "required": false,
            "description": "Parameter for filtering resource by scope.",
            "schema": {
              "type": "string",
              "enum": [
                "account",
                "principal"
              ]
            }
          },
          {
            "$ref": "#/components/parameters/QueryLimit"
          },
          {
            "$ref": "#/components/parameters/QueryOffset"
          },
          {
            "in": "query",
            "name": "order_by",
            "required": false,
            "description": "Parameter for ordering roles by value. For inverse ordering, supply '-' before the param value, such as: ?order_by=-name",
            "schema": {
              "type": "string",
              "enum": [
                "name",
                "display_name",
                "modified",
                "policyCount"
              ]
            }
          },
          {
            "in": "query",
            "name": "add_fields",
            "required": false,
            "description": "Parameter for add list of fields to display for roles.",
            "schema": {
              "type": "string",
              "enum": [
                "groups_in",
                "groups_in_count"
              ]
            }
          },
          {
            "in": "query",
            "name": "username",
            "required": false,
            "description": "Optional parameter for filtering by username",
            "schema": {
              "type": "string"
            }
          },
          {
            "in": "query",
            "name": "application",
            "required": false,
            "description": "The application name(s) to filter roles by, from permissions. This is an exact match. You may also use a comma-separated list to match on multiple applications.",
            "schema": {
              "type": "string"
            }
          },
          {
            "in": "query",
            "name": "permission",
            "required": false,
            "description": "The permission(s) to filter roles by, from permissions. This is an exact match. You may also use a comma-separated list to match on multiple permissions.",
            "schema": {
              "type": "string"
            }
          },
          {
            "in": "query",
            "name": "external_tenant",
            "required": false,
            "description": "Parameter for filtering roles by external tenant name using string search.",
            "schema": {
              "type": "string"
            }
          }
        ],
        "responses": {
          "200": {
            "description": "A paginated list of role objects",
            "content": {
              "application/json": {
                "schema": {
                  "$ref": "#/components/schemas/RolePagination"
                }
              }
            }
          },
          "401": {
            "description": "Unauthorized"
          },
          "403": {
            "description": "Insufficient permissions to list roles",
            "content": {
              "application/json": {
                "schema": {
                  "$ref": "#/components/schemas/Error403"
                }
              }
            }
          },
          "500": {
            "description": "Unexpected Error",
            "content": {
              "application/json": {
                "schema": {
                  "$ref": "#/components/schemas/Error"
                }
              }
            }
          }
        }
      }
    },
    "/integrations/tenant/{orgId}/groups/": {
      "get": {
        "tags": [
          "Integrations",
          "Group"
        ],
        "summary": "List the groups for a tenant",
        "description": "By default, responses are sorted in ascending order by group name",
        "operationId": "listGroups",
        "parameters": [
          {
            "name": "orgId",
            "in": "path",
            "description": "Organization ID of the tenant",
            "required": true,
            "schema": {
              "type": "string"
            }
          },
          {
            "$ref": "#/components/parameters/QueryLimit"
          },
          {
            "$ref": "#/components/parameters/QueryOffset"
          },
          {
            "name": "uuid",
            "in": "query",
            "description": "A list of UUIDs to filter listed groups.",
            "required": false,
            "schema": {
              "type": "array",
              "items": {
                "type": "string"
              }
            },
            "explode": false,
            "style": "form"
          },
          {
            "in": "query",
            "name": "order_by",
            "required": false,
            "description": "Parameter for ordering groups by value. For inverse ordering, supply '-' before the param value, such as: ?order_by=-name",
            "schema": {
              "type": "string",
              "enum": [
                "name",
                "modified"
              ]
            }
          },
          {
            "in": "query",
            "name": "username",
            "required": false,
            "description": "Optional parameter for filtering by username",
            "schema": {
              "type": "string"
            }
          },
          {
            "name": "system",
            "in": "query",
            "required": false,
            "description": "Parameter for filtering resource by system flag.",
            "schema": {
              "type": "boolean"
            }
          }
        ],
        "responses": {
          "200": {
            "description": "A paginated list of group objects",
            "content": {
              "application/json": {
                "schema": {
                  "$ref": "#/components/schemas/GroupPagination"
                }
              }
            }
          },
          "401": {
            "description": "Unauthorized"
          },
          "403": {
            "description": "Insufficient permissions to list groups",
            "content": {
              "application/json": {
                "schema": {
                  "$ref": "#/components/schemas/Error403"
                }
              }
            }
          },
          "500": {
            "description": "Unexpected Error",
            "content": {
              "application/json": {
                "schema": {
                  "$ref": "#/components/schemas/Error"
                }
              }
            }
          }
        }
      }
    },
    "/integrations/tenant/{orgId}/groups/{uuid}/roles/": {
      "get": {
        "tags": [
          "Integrations",
          "Group",
          "Role"
        ],
        "summary": "List the roles for a group in a tenant",
        "description": "By default, responses are sorted in ascending order by role name",
        "operationId": "listRolesForGroup",
        "parameters": [
          {
            "name": "orgId",
            "in": "path",
            "description": "Organization ID of the tenant",
            "required": true,
            "schema": {
              "type": "string"
            }
          },
          {
            "name": "uuid",
            "in": "path",
            "description": "ID of group",
            "required": true,
            "schema": {
              "type": "string",
              "format": "uuid"
            }
          },
          {
            "name": "role_name",
            "in": "query",
            "required": false,
            "description": "Parameter for filtering group roles by role `name` using string contains search.",
            "schema": {
              "type": "string"
            }
          },
          {
            "name": "role_description",
            "in": "query",
            "required": false,
            "description": "Parameter for filtering group roles by role `description` using string contains search.",
            "schema": {
              "type": "string"
            }
          },
          {
            "$ref": "#/components/parameters/QueryLimit"
          },
          {
            "$ref": "#/components/parameters/QueryOffset"
          },
          {
            "in": "query",
            "name": "order_by",
            "required": false,
            "description": "Parameter for ordering roles by value. For inverse ordering, supply '-' before the param value, such as: ?order_by=-name",
            "schema": {
              "type": "string",
              "enum": [
                "name",
                "modified"
              ]
            }
          },
          {
            "name": "role_external_tenant",
            "in": "query",
            "required": false,
            "description": "Parameter for filtering group roles by role `external_tenant` using string search.",
            "schema": {
              "type": "string"
            }
          },
          {
            "in": "query",
            "name": "username",
            "required": false,
            "description": "Optional parameter for filtering by username",
            "schema": {
              "type": "string"
            }
          }
        ],
        "responses": {
          "200": {
            "description": "A list of roles for a group",
            "content": {
              "application/json": {
                "schema": {
                  "$ref": "#/components/schemas/RolePagination"
                }
              }
            }
          },
          "401": {
            "description": "Unauthorized"
          },
          "403": {
            "description": "Insufficient permissions to list roles for group",
            "content": {
              "application/json": {
                "schema": {
                  "$ref": "#/components/schemas/Error403"
                }
              }
            }
          },
          "500": {
            "description": "Unexpected Error",
            "content": {
              "application/json": {
                "schema": {
                  "$ref": "#/components/schemas/Error"
                }
              }
            }
          }
        }
      }
    },
    "/integrations/tenant/{orgId}/principal/{username}/groups/": {
      "get": {
        "tags": [
          "Integrations",
          "Group",
          "Principal"
        ],
        "summary": "List the groups for a principal in a tenant",
        "description": "By default, responses are sorted in ascending order by group name",
        "operationId": "listGroupsForPrincipal",
        "parameters": [
          {
            "name": "orgId",
            "in": "path",
            "description": "Organization ID of the tenant",
            "required": true,
            "schema": {
              "type": "string"
            }
          },
          {
            "$ref": "#/components/parameters/QueryLimit"
          },
          {
            "$ref": "#/components/parameters/QueryOffset"
          },
          {
            "name": "username",
            "in": "path",
            "description": "Username of the principal",
            "required": true,
            "schema": {
              "type": "string"
            }
          },
          {
            "name": "uuid",
            "in": "query",
            "description": "A list of UUIDs to filter listed groups.",
            "required": false,
            "schema": {
              "type": "array",
              "items": {
                "type": "string"
              }
            },
            "explode": false,
            "style": "form"
          },
          {
            "in": "query",
            "name": "order_by",
            "required": false,
            "description": "Parameter for ordering groups by value. For inverse ordering, supply '-' before the param value, such as: ?order_by=-name",
            "schema": {
              "type": "string",
              "enum": [
                "name",
                "modified"
              ]
            }
          },
          {
            "name": "system",
            "in": "query",
            "required": false,
            "description": "Parameter for filtering resource by system flag.",
            "schema": {
              "type": "boolean"
            }
          }
        ],
        "responses": {
          "200": {
            "description": "A paginated list of group objects",
            "content": {
              "application/json": {
                "schema": {
                  "$ref": "#/components/schemas/GroupPagination"
                }
              }
            }
          },
          "401": {
            "description": "Unauthorized"
          },
          "403": {
            "description": "Insufficient permissions to list groups",
            "content": {
              "application/json": {
                "schema": {
                  "$ref": "#/components/schemas/Error403"
                }
              }
            }
          },
          "500": {
            "description": "Unexpected Error",
            "content": {
              "application/json": {
                "schema": {
                  "$ref": "#/components/schemas/Error"
                }
              }
            }
          }
        }
      }
    },
    "/integrations/tenant/{orgId}/principal/{username}/groups/{uuid}/roles/": {
      "get": {
        "tags": [
          "Integrations",
          "Role",
          "Group",
          "Principal"
        ],
        "summary": "List the roles for a group for a principal in a tenant",
        "description": "By default, responses are sorted in ascending order by role name",
        "operationId": "listRolesForGroupsForPrincipal",
        "parameters": [
          {
            "name": "orgId",
            "in": "path",
            "description": "Organization ID of the tenant",
            "required": true,
            "schema": {
              "type": "string"
            }
          },
          {
            "name": "username",
            "in": "path",
            "description": "Username of the principal",
            "required": true,
            "schema": {
              "type": "string"
            }
          },
          {
            "name": "uuid",
            "in": "path",
            "description": "ID of group",
            "required": true,
            "schema": {
              "type": "string",
              "format": "uuid"
            }
          },
          {
            "name": "role_name",
            "in": "query",
            "required": false,
            "description": "Parameter for filtering group roles by role `name` using string contains search.",
            "schema": {
              "type": "string"
            }
          },
          {
            "$ref": "#/components/parameters/QueryLimit"
          },
          {
            "$ref": "#/components/parameters/QueryOffset"
          },
          {
            "in": "query",
            "name": "order_by",
            "required": false,
            "description": "Parameter for ordering roles by value. For inverse ordering, supply '-' before the param value, such as: ?order_by=-name",
            "schema": {
              "type": "string",
              "enum": [
                "name",
                "modified"
              ]
            }
          }
        ],
        "responses": {
          "200": {
            "description": "A list of roles for a group",
            "content": {
              "application/json": {
                "schema": {
                  "$ref": "#/components/schemas/RolePagination"
                }
              }
            }
          },
          "401": {
            "description": "Unauthorized"
          },
          "403": {
            "description": "Insufficient permissions to list roles for group",
            "content": {
              "application/json": {
                "schema": {
                  "$ref": "#/components/schemas/Error403"
                }
              }
            }
          },
          "500": {
            "description": "Unexpected Error",
            "content": {
              "application/json": {
                "schema": {
                  "$ref": "#/components/schemas/Error"
                }
              }
            }
          }
        }
      }
    },
    "/integrations/tenant/{orgId}/groups/{uuid}/principals/": {
      "get": {
        "tags": [
          "Integrations",
          "Principal",
          "Group"
        ],
        "summary": "Get a list of principals from a group in a tenant",
        "description": "By default, responses are sorted in ascending order by username",
        "operationId": "listPrincipalsForGroup",
        "parameters": [
          {
            "name": "orgId",
            "in": "path",
            "description": "Organization ID of the tenant",
            "required": true,
            "schema": {
              "type": "string"
            }
          },
          {
            "name": "admin_only",
            "in": "query",
            "description": "Get only admin users within an account.",
            "required": false,
            "schema": {
              "type": "boolean",
              "enum": [
                true,
                false
              ],
              "default": false
            }
          },
          {
            "name": "uuid",
            "in": "path",
            "description": "ID of group from which to get principals",
            "required": true,
            "schema": {
              "type": "string",
              "format": "uuid"
            }
          },
          {
            "name": "principal_username",
            "in": "query",
            "required": false,
            "description": "Parameter for filtering group principals by principal `username` using string contains search.",
            "schema": {
              "type": "string"
            }
          },
          {
            "$ref": "#/components/parameters/QueryLimit"
          },
          {
            "$ref": "#/components/parameters/QueryOffset"
          },
          {
            "in": "query",
            "name": "order_by",
            "required": false,
            "description": "Parameter for ordering principals by value. For inverse ordering, supply '-' before the param value, such as: ?order_by=-username",
            "schema": {
              "type": "string",
              "enum": [
                "username"
              ]
            }
          },
          {
            "in": "query",
            "name": "username_only",
            "required": false,
            "description": "Parameter for optionally returning only usernames for principals, bypassing a call to IT.",
            "schema": {
              "type": "boolean",
              "enum": [
                true,
                false
              ]
            }
          },
          {
            "in": "query",
            "name": "principal_type",
            "required": false,
            "description": "Parameter for selecting the type of principal to be returned.",
            "schema": {
              "type": "string",
              "enum": [
                "service-account",
                "user"
              ]
            }
          },
          {
            "in": "query",
            "name": "service_account_client_ids",
            "required": false,
            "description": "By specifying a comma separated list of client IDs with this query parameter, RBAC will return an object with the specified client ID and it's matching boolean value to flag whether the client ID is present in the group or not. This query parameter cannot be used along with any other query parameter.",
            "schema": {
              "type": "string"
            }
          },
          {
            "in": "query",
            "name": "service_account_description",
            "required": false,
            "description": "Parameter for filtering the service accounts by their description.",
            "schema": {
              "type": "string"
            }
          },
          {
            "in": "query",
            "name": "service_account_name",
            "required": false,
            "description": "Parameter for filtering the service accounts by their name.",
            "schema": {
              "type": "string"
            }
          }
        ],
        "responses": {
          "200": {
            "description": "List of principals attached to group",
            "content": {
              "application/json": {
                "schema": {
                  "oneOf": [
                    {
                      "$ref": "#/components/schemas/PrincipalPagination"
                    },
                    {
                      "$ref": "#/components/schemas/ServiceAccountPagination"
                    },
                    {
                      "$ref": "#/components/schemas/ServiceAccountInGroupResponse"
                    }
                  ]
                }
              }
            }
          },
          "400": {
            "description": "Bad Input"
          },
          "401": {
            "description": "Unauthorized"
          },
          "404": {
            "description": "Not Found",
            "content": {
              "application/json": {
                "schema": {
                  "$ref": "#/components/schemas/Error"
                }
              }
            }
          },
          "500": {
            "description": "Unexpected Error",
            "content": {
              "application/json": {
                "schema": {
                  "$ref": "#/components/schemas/Error"
                }
              }
            }
          }
        }
      }
    },
    "/integrations/tenant/": {
      "get": {
        "tags": [
          "Integrations",
          "Tenant"
        ],
        "summary": "Get a list of tenants",
        "description": "List of tenants in ConsoleDot RBAC",
        "operationId": "listTenants",
        "parameters": [
          {
            "name": "modified_only",
            "in": "query",
            "required": false,
            "description": "Parameter for filtering tenants by those with group or role modifications.",
            "schema": {
              "default": false,
              "type": "boolean"
            }
          },
          {
            "$ref": "#/components/parameters/QueryLimit"
          },
          {
            "$ref": "#/components/parameters/QueryOffset"
          }
        ],
        "responses": {
          "200": {
            "description": "List of tenants",
            "content": {
              "application/json": {
                "schema": {
                  "$ref": "#/components/schemas/TenantPagination"
                }
              }
            }
          },
          "400": {
            "description": "Bad Input"
          },
          "401": {
            "description": "Unauthorized"
          },
          "404": {
            "description": "Not Found",
            "content": {
              "application/json": {
                "schema": {
                  "$ref": "#/components/schemas/Error"
                }
              }
            }
          },
          "500": {
            "description": "Unexpected Error",
            "content": {
              "application/json": {
                "schema": {
                  "$ref": "#/components/schemas/Error"
                }
              }
            }
          }
        }
      }
    },
    "/api/utils/cars/clean/": {
      "get": {
        "tags": [
          "Utils",
          "CAR"
        ],
        "summary": "Get info of cars with custom roles",
        "description": "Get info of cars with custom roles",
        "operationId": "getCars",
        "responses": {
          "200": {
            "description": "Info of cars with custom roles."
          },
          "405": {
            "description": "Invalid method, only 'Get' and 'POST' are allowed.",
            "content": {
              "application/json": {
                "schema": {
                  "$ref": "#/components/schemas/Error"
                }
              }
            }
          },
          "500": {
            "description": "Unexpected Error",
            "content": {
              "application/json": {
                "schema": {
                  "$ref": "#/components/schemas/Error"
                }
              }
            }
          }
        }
      },
      "post": {
        "tags": [
          "CAR",
          "Utils"
        ],
        "summary": "Clean up custom roles in cars",
        "description": "Clean up custom roles in cars",
        "operationId": "cleanCars",
        "responses": {
          "200": {
            "description": "Deleted cars with custom roles."
          },
          "400": {
            "description": "Destructive operations disallowed.",
            "content": {
              "application/json": {
                "schema": {
                  "$ref": "#/components/schemas/Error"
                }
              }
            }
          },
          "405": {
            "description": "Invalid method, only 'Get' and 'POST' are allowed.",
            "content": {
              "application/json": {
                "schema": {
                  "$ref": "#/components/schemas/Error"
                }
              }
            }
          },
          "500": {
            "description": "Unexpected Error",
            "content": {
              "application/json": {
                "schema": {
                  "$ref": "#/components/schemas/Error"
                }
              }
            }
          }
        }
      }
    },
    "/api/utils/get_org_admin/{org_or_account}/": {
      "get": {
        "tags": [
          "Utils"
        ],
        "summary": "Get a list of Org Admins for an account or organization",
        "description": "List of Org Admins for an account or organization",
        "operationId": "listOrgAdmins",
        "parameters": [
          {
            "name": "org_or_account",
            "in": "path",
            "description": "Organization ID or Account ID for the tenant",
            "required": true,
            "schema": {
              "type": "string"
            }
          },
          {
            "name": "type",
            "in": "query",
            "required": true,
            "description": "Parameter for retrieving org admins based on account or org.",
            "schema": {
              "type": "string",
              "enum": [
                "account_id",
                "org_id"
              ]
            }
          },
          {
            "$ref": "#/components/parameters/QueryLimit"
          },
          {
            "$ref": "#/components/parameters/QueryOffset"
          }
        ],
        "responses": {
          "200": {
            "description": "List of Org Admins",
            "content": {
              "application/json": {
                "schema": {
                  "$ref": "#/components/schemas/OrgAdminPagination"
                }
              }
            }
          },
          "400": {
            "description": "Bad Input"
          },
          "401": {
            "description": "Unauthorized"
          },
          "404": {
            "description": "Not Found",
            "content": {
              "application/json": {
                "schema": {
                  "$ref": "#/components/schemas/Error"
                }
              }
            }
          },
          "500": {
            "description": "Unexpected Error",
            "content": {
              "application/json": {
                "schema": {
                  "$ref": "#/components/schemas/Error"
                }
              }
            }
          }
        }
      }
    },
    "/api/utils/role/": {
      "delete": {
        "tags": [
          "Role",
          "Utils",
          "Destructive"
        ],
        "summary": "Delete Red Hat managed role",
        "description": "Specify a role name to delete a Red Hat managed role.",
        "operationId": "DeleteRole",
        "parameters": [
          {
            "name": "name",
            "in": "query",
            "required": true,
            "description": "Name of the role to delete.",
            "schema": {
              "type": "string"
            }
          }
        ],
        "responses": {
          "204": {
            "description": "Role deleted"
          },
          "400": {
            "description": "Bad Input"
          },
          "404": {
            "description": "Not Found",
            "content": {
              "application/json": {
                "schema": {
                  "$ref": "#/components/schemas/Error"
                }
              }
            }
          },
          "500": {
            "description": "Unexpected Error",
            "content": {
              "application/json": {
                "schema": {
                  "$ref": "#/components/schemas/Error"
                }
              }
            }
          }
        }
      }
    },
    "/api/utils/permission/": {
      "delete": {
        "tags": [
          "Permission",
          "Utils",
          "Destructive"
        ],
        "summary": "Delete permission",
        "description": "Specify a permission to delete a permission.",
        "operationId": "DeletePermission",
        "parameters": [
          {
            "name": "name",
            "in": "query",
            "required": true,
            "description": "Name of the permission to delete.",
            "schema": {
              "type": "string"
            }
          }
        ],
        "responses": {
          "204": {
            "description": "Permission deleted"
          },
          "400": {
            "description": "Bad Input"
          },
          "404": {
            "description": "Not Found",
            "content": {
              "application/json": {
                "schema": {
                  "$ref": "#/components/schemas/Error"
                }
              }
            }
          },
          "500": {
            "description": "Unexpected Error",
            "content": {
              "application/json": {
                "schema": {
                  "$ref": "#/components/schemas/Error"
                }
              }
            }
          }
        }
      }
    },
    "/api/utils/data_migration/": {
      "post": {
        "tags": [
          "V2",
          "Utils"
        ],
        "summary": "Migration of v1 resources",
        "description": "Start process of migration of v1 resources.",
        "operationId": "RoleMigration",
        "parameters": [
          {
            "name": "exclude_apps",
            "in": "query",
            "required": false,
            "description": "Defines the comma-separated names of the apps. If the permission of the role includes any of the app, it would be excluded from migration.",
            "schema": {
              "type": "string"
            }
          },
          {
            "name": "orgs",
            "in": "query",
            "required": false,
            "description": "Defines the comma-separated names of the org ids. Only these orgs with these id will be included in the migration.",
            "schema": {
              "type": "string"
            }
          }
        ],
        "responses": {
          "202": {
            "description": "Data migration from V1 to V2 are running in a background worker."
          },
          "405": {
            "description": "Invalid method, only 'POST' is allowed.",
            "content": {
              "application/json": {
                "schema": {
                  "$ref": "#/components/schemas/Error"
                }
              }
            }
          },
          "500": {
            "description": "Unexpected Error",
            "content": {
              "application/json": {
                "schema": {
                  "$ref": "#/components/schemas/Error"
                }
              }
            }
          }
        }
      }
    },
    "/api/utils/bootstrap_tenant/": {
      "post": {
        "tags": [
          "V2",
          "Tenant",
          "Utils"
        ],
        "summary": "Bootstrap a tenants by org ids",
        "description": "Bootstrap a tenants by org ids",
        "operationId": "TenantBootstrap",
        "requestBody": {
          "required": true,
          "content": {
            "application/json": {
              "schema": {
                "type": "object",
                "properties": {
                  "org_ids": {
                    "type": "array",
                    "items": {
                      "type": "string"
                    },
                    "description": "A list of organization IDs to bootstrap."
                  }
                },
                "required": [
                  "org_ids"
                ]
              }
            }
          }
        },
        "parameters": [
          {
            "name": "force",
            "in": "query",
            "required": false,
            "description": "Whether or not to force replication to happen, even if the Tenant is already bootstrapped. Cannot be 'true' if replication is on, due to inconsistency risk.",
            "schema": {
              "default": false,
              "type": "boolean"
            }
          }
        ],
        "responses": {
          "200": {
            "description": "Bootstrap tenant with org_id finished."
          },
          "400": {
            "description": "Invalid request, must supply the 'org_id' query parameter.",
            "content": {
              "application/json": {
                "schema": {
                  "$ref": "#/components/schemas/Error"
                }
              }
            }
          },
          "405": {
            "description": "Invalid method, only 'POST' is allowed.",
            "content": {
              "application/json": {
                "schema": {
                  "$ref": "#/components/schemas/Error"
                }
              }
            }
          },
          "500": {
            "description": "Unexpected Error",
            "content": {
              "application/json": {
                "schema": {
                  "$ref": "#/components/schemas/Error"
                }
              }
            }
          }
        }
      }
    },
    "/api/utils/bootstrap_pending_tenants/": {
      "get": {
        "tags": [
          "V2",
          "Tenant",
          "Utils"
        ],
        "summary": "List tenants that are not bootstrapped",
        "description": "Returns a list of tenant org IDs that have not yet been bootstrapped.",
        "operationId": "bootstrapPendingTenants",
        "responses": {
          "200": {
            "description": "Successful response with a list of unbootstrapped tenants.",
            "content": {
              "application/json": {
                "schema": {
                  "type": "object",
                  "properties": {
                    "org_ids": {
                      "type": "array",
                      "items": {
                        "type": "string"
                      },
                      "description": "List of unbootstrapped tenant IDs."
                    }
                  }
                }
              }
            }
          },
          "405": {
            "description": "Invalid method. Only GET is allowed.",
            "content": {
              "text/plain": {
                "schema": {
                  "type": "string",
                  "example": "Invalid method only \"GET\" is allowed."
                }
              }
            }
          }
        }
      }
    },
    "/fetch_replication_data": {
      "get": {
        "tags": [
          "V2",
          "Utils"
        ],
        "summary": "Fetch replication data",
        "operationId": "fetchReplicationData",
        "description": "Retrieves replication-related information from the database.",
        "responses": {
          "200": {
            "description": "Replication data retrieved successfully",
            "content": {
              "application/json": {
                "schema": {
                  "type": "object",
                  "properties": {
                    "replication_slots": {
                      "type": "array",
                      "items": {
                        "type": "array",
                        "items": [
                          {
                            "type": "string",
                            "description": "Slot name"
                          },
                          {
                            "type": "string",
                            "description": "Slot type"
                          }
                        ]
                      }
                    },
                    "publications": {
                      "type": "array",
                      "items": {
                        "type": "array",
                        "items": [
                          {
                            "type": "integer",
                            "description": "OID"
                          },
                          {
                            "type": "string",
                            "description": "Publication name"
                          }
                        ]
                      }
                    },
                    "publication_tables": {
                      "type": "array",
                      "items": {
                        "type": "array",
                        "items": [
                          {
                            "type": "string",
                            "description": "Publication name"
                          },
                          {
                            "type": "string",
                            "description": "Table name"
                          }
                        ]
                      }
                    },
                    "wal_lsn": {
                      "type": "array",
                      "items": {
                        "type": "array",
                        "items": [
                          {
                            "type": "string",
                            "description": "Current WAL LSN"
                          },
                          {
                            "type": "string",
                            "description": "Confirmed flush LSN"
                          }
                        ]
                      }
                    }
                  }
                }
              }
            }
          },
          "405": {
            "description": "Invalid method, only GET is allowed",
            "content": {
              "text/plain": {
                "schema": {
                  "type": "string",
                  "example": "Invalid method, only 'GET' is allowed."
                }
              }
            }
          },
          "500": {
            "description": "Internal server error",
            "content": {
              "application/json": {
                "schema": {
                  "type": "object",
                  "properties": {
                    "error": {
                      "type": "string",
                      "description": "Error message"
                    }
                  }
                }
              }
            }
          }
        }
      }
    },
    "/api/utils/bindings/": {
      "get": {
        "tags": [
          "V2",
          "Role",
          "Utils"
        ],
        "summary": "List bindingmappings for a role",
        "description": "List bindingmappings for a role.",
        "operationId": "ListBinding",
        "parameters": [
          {
            "name": "role_uuid",
            "in": "query",
            "required": true,
            "description": "Defines the uuid of the role.",
            "schema": {
              "type": "string"
            }
          }
        ],
        "responses": {
          "200": {
            "description": "List of bindingmappings for a role."
          },
          "400": {
            "description": "Invalid request, must supply the 'role_uuid' query parameter.",
            "content": {
              "application/json": {
                "schema": {
                  "$ref": "#/components/schemas/Error"
                }
              }
            }
          },
          "405": {
            "description": "Invalid method, only 'GET' is allowed.",
            "content": {
              "application/json": {
                "schema": {
                  "$ref": "#/components/schemas/Error"
                }
              }
            }
          },
          "500": {
            "description": "Unexpected Error",
            "content": {
              "application/json": {
                "schema": {
                  "$ref": "#/components/schemas/Error"
                }
              }
            }
          }
        }
      }
    },
    "/api/utils/binding/{binding_id}/clean/": {
      "post": {
        "tags": [
          "V2",
          "Utils"
        ],
        "summary": "Clean binding for a given id",
        "description": "Clean binding for a given id",
        "operationId": "CleanBinding",
        "parameters": [
          {
            "name": "field",
            "in": "query",
            "required": false,
            "description": "To clean the field users or groups.",
            "schema": {
              "type": "string",
              "enum": [
                "users",
                "groups"
              ]
            }
          }
        ],
        "responses": {
          "200": {
            "description": "Mappings of the binding."
          },
          "400": {
            "description": "Invalid request, must supply the 'users' or 'groups' in field.",
            "content": {
              "application/json": {
                "schema": {
                  "$ref": "#/components/schemas/Error"
                }
              }
            }
          },
          "405": {
            "description": "Invalid method, only 'POST' is allowed.",
            "content": {
              "application/json": {
                "schema": {
                  "$ref": "#/components/schemas/Error"
                }
              }
            }
          },
          "500": {
            "description": "Unexpected Error",
            "content": {
              "application/json": {
                "schema": {
                  "$ref": "#/components/schemas/Error"
                }
              }
            }
          }
        }
      }
    },
    "/api/utils/migration_resources/": {
      "delete": {
        "tags": [
          "V2",
          "Destructive",
          "Utils"
        ],
        "summary": "Delete migration resources",
        "description": "Delete migration resources, including binding mappings, tenant mappings, and workspaces.",
        "operationId": "DeleteMigrationResources",
        "parameters": [
          {
            "name": "resource",
            "in": "query",
            "required": true,
            "description": "The resource type to be deleted.",
            "schema": {
              "type": "string",
              "enum": [
                "binding",
                "mapping",
                "workspace"
              ]
            }
          },
          {
            "name": "org_id",
            "in": "query",
            "required": false,
            "description": "The org id identifies deleting the resource within which org. But it can not be used for binding.",
            "schema": {
              "type": "string"
            }
          }
        ],
        "responses": {
          "202": {
            "description": "Resource deletion is running in a background worker."
          },
          "400": {
            "description": "Invalid request, must supply the 'resource' query parameter.",
            "content": {
              "application/json": {
                "schema": {
                  "$ref": "#/components/schemas/Error"
                }
              }
            }
          },
          "405": {
            "description": "Invalid method.",
            "content": {
              "application/json": {
                "schema": {
                  "$ref": "#/components/schemas/Error"
                }
              }
            }
          },
          "500": {
            "description": "Unexpected Error",
            "content": {
              "application/json": {
                "schema": {
                  "$ref": "#/components/schemas/Error"
                }
              }
            }
          }
        }
      },
      "get": {
        "tags": [
          "V2",
          "Utils"
        ],
        "summary": "List migration resources",
        "description": "List migration resources, including binding mappings, tenant mappings, and workspaces.",
        "operationId": "ListMigrationResources",
        "parameters": [
          {
            "name": "resource",
            "in": "query",
            "required": true,
            "description": "The resource type to be listed.",
            "schema": {
              "type": "string",
              "enum": [
                "binding",
                "mapping",
                "workspace"
              ]
            }
          },
          {
            "name": "org_id",
            "in": "query",
            "required": false,
            "description": "The org id identifies listing the resource within which org. But it can not be used for binding.",
            "schema": {
              "type": "string"
            }
          }
        ],
        "responses": {
          "200": {
            "description": "Listing the list of resource ids."
          },
          "400": {
            "description": "Invalid request, must supply the 'resource' query parameter.",
            "content": {
              "application/json": {
                "schema": {
                  "$ref": "#/components/schemas/Error"
                }
              }
            }
          },
          "405": {
            "description": "Invalid method.",
            "content": {
              "application/json": {
                "schema": {
                  "$ref": "#/components/schemas/Error"
                }
              }
            }
          },
          "500": {
            "description": "Unexpected Error",
            "content": {
              "application/json": {
                "schema": {
                  "$ref": "#/components/schemas/Error"
                }
              }
            }
          }
        }
      }
    },
    "/api/utils/set_tenant_ready/": {
      "get": {
        "tags": [
          "Tenant",
          "Utils"
        ],
        "summary": "View count of tenants with ready flag false",
        "description": "View count of tenants with ready flag false.",
        "operationId": "ViewTenantReadyFalse",
        "responses": {
          "200": {
            "description": "Total of tenants not set to be ready."
          },
          "405": {
            "description": "Invalid method.",
            "content": {
              "application/json": {
                "schema": {
                  "$ref": "#/components/schemas/Error"
                }
              }
            }
          },
          "500": {
            "description": "Unexpected Error",
            "content": {
              "application/json": {
                "schema": {
                  "$ref": "#/components/schemas/Error"
                }
              }
            }
          }
        }
      },
      "post": {
        "tags": [
          "Tenant",
          "Utils"
        ],
        "summary": "Set ready flag of tenants to true",
        "description": "Set ready flag of tenants to true.",
        "operationId": "SetTenantReady",
        "parameters": [
          {
            "name": "max_expected",
            "in": "query",
            "required": true,
            "description": "Defines the max number of not ready tenants to be updated.",
            "schema": {
              "type": "string"
            }
          }
        ],
        "responses": {
          "200": {
            "description": "0 tenant with ready flag equal to false."
          },
          "400": {
            "description": "Invalid request, must supply the 'max_expected' query parameter.",
            "content": {
              "application/json": {
                "schema": {
                  "$ref": "#/components/schemas/Error"
                }
              }
            }
          },
          "405": {
            "description": "Invalid method.",
            "content": {
              "application/json": {
                "schema": {
                  "$ref": "#/components/schemas/Error"
                }
              }
            }
          },
          "500": {
            "description": "Unexpected Error",
            "content": {
              "application/json": {
                "schema": {
                  "$ref": "#/components/schemas/Error"
                }
              }
            }
          }
        }
      }
    },
    "/api/utils/reset_imported_tenants/": {
      "delete": {
        "tags": [
          "Tenant",
          "Utils",
          "Destructive"
        ],
        "summary": "Remove tenants imported via user import job",
        "description": "Remove tenants with the flag ready=false or tenants without related objects. To use this endpoint, destructive API operations must be enabled.",
        "operationId": "RemoveImportedTenants",
        "parameters": [
          {
            "name": "exclude_id",
            "in": "query",
            "required": false,
            "description": "IDs of tenants to exclude from the reset operation. Can be specified multiple times.",
            "explode": true,
            "schema": {
              "type": "array",
              "items": {
                "type": "string"
              }
            }
          },
          {
            "name": "only_ready_false_flag",
            "in": "query",
            "required": false,
            "description": "If set to true, the query searches for tenants with the 'ready=false' flag; otherwise, it looks for tenants without related objects.",
            "schema": {
              "type": "boolean",
              "default": true
            }
          },
          {
            "in": "query",
            "name": "limit",
            "required": false,
            "description": "Parameter for selecting the amount of data removed.",
            "schema": {
              "type": "integer"
            }
          }
        ],
        "responses": {
          "200": {
            "description": "Tenants deleting in worker."
          },
          "400": {
            "description": "Destructive operations disallowed."
          },
          "500": {
            "description": "Unexpected Error",
            "content": {
              "application/json": {
                "schema": {
                  "$ref": "#/components/schemas/Error"
                }
              }
            }
          }
        }
      },
      "get": {
        "tags": [
          "Tenant",
          "Utils"
        ],
        "summary": "Get count of tenants imported via user import job",
        "description": "Returns the count of tenants with the flag ready=false or tenants without related objects.",
        "operationId": "CountOfImportedTenants",
        "parameters": [
          {
            "name": "exclude_id",
            "in": "query",
            "required": false,
            "description": "IDs of tenants to exclude from the reset operation. Can be specified multiple times.",
            "explode": true,
            "schema": {
              "type": "array",
              "items": {
                "type": "string"
              }
            }
          },
          {
            "name": "only_ready_false_flag",
            "in": "query",
            "required": false,
            "description": "If set to true, the query searches for tenants with the 'ready=false' flag; otherwise, it looks for tenants without related objects.",
            "schema": {
              "type": "boolean",
              "default": true
            }
          },
          {
            "in": "query",
            "name": "limit",
            "required": false,
            "description": "Parameter for selecting the amount of data returned.",
            "schema": {
              "type": "integer"
            }
          }
        ],
        "responses": {
          "200": {
            "description": "Tenants count that would be deleted.",
            "content": {
              "text/plain": {
                "schema": {
                  "type": "string",
                  "example": "2 tenants would be deleted"
                }
              }
            }
          }
        }
      }
    },
    "/api/utils/principal/": {
      "delete": {
        "tags": [
          "Principal",
          "Destructive",
          "Utils"
        ],
        "summary": "Delete principals without user_id and inactive.",
        "description": "Delete principals without principals and inactive..",
        "operationId": "DeletePrincipal",
        "parameters": [
          {
            "name": "usernames",
            "in": "query",
            "required": true,
            "description": "Comma separated list of usernames of the principals to be deleted.",
            "schema": {
              "type": "string"
            }
          },
          {
            "name": "user_type",
            "in": "query",
            "required": true,
            "description": "The user type to search principals.",
            "schema": {
              "type": "string",
              "enum": [
                "user",
                "service-account"
              ]
            }
          }
        ],
        "responses": {
          "204": {
            "description": "Principals deleted"
          },
          "400": {
            "description": "Bad Input"
          },
          "404": {
            "description": "Not Found",
            "content": {
              "application/json": {
                "schema": {
                  "$ref": "#/components/schemas/Error"
                }
              }
            }
          },
          "500": {
            "description": "Unexpected Error",
            "content": {
              "application/json": {
                "schema": {
                  "$ref": "#/components/schemas/Error"
                }
              }
            }
          }
        }
      }
    },
    "/openapi.json": {
      "get": {
        "tags": [
          "Other operations"
        ],
        "summary": "Get API document in JSON format",
        "description": "Get document for Internal Integrations API for Role Based Access Control.",
        "operationId": "openapi",
        "responses": {
          "200": {
            "description": "The API document for Internal RBAC endpoints.",
            "content": {
              "application/json": {
                "schema": {
                  "type": "object"
                }
              }
            }
          }
        }
      }
    },
    "/api/utils/username_lower/": {
      "get": {
        "tags": [
          "Principal",
          "Utils"
        ],
        "summary": "List uppercase username",
        "description": "List uppercase username.",
        "operationId": "ListUsername",
        "responses": {
          "200": {
            "description": "List of uppercase username."
          },
          "405": {
            "description": "Invalid method.",
            "content": {
              "application/json": {
                "schema": {
                  "$ref": "#/components/schemas/Error"
                }
              }
            }
          },
          "500": {
            "description": "Unexpected Error",
            "content": {
              "application/json": {
                "schema": {
                  "$ref": "#/components/schemas/Error"
                }
              }
            }
          }
        }
      },
      "post": {
        "tags": [
          "Principal",
          "Utils"
        ],
        "summary": "Update uppercase username to lowercase",
        "description": "Update uppercase username to lowercase.",
        "operationId": "LowerUsername",
        "responses": {
          "200": {
            "description": "All uppercase username updated to lowercase."
          },
          "400": {
            "description": "Invalid request.",
            "content": {
              "application/json": {
                "schema": {
                  "$ref": "#/components/schemas/Error"
                }
              }
            }
          },
          "405": {
            "description": "Invalid method.",
            "content": {
              "application/json": {
                "schema": {
                  "$ref": "#/components/schemas/Error"
                }
              }
            }
          },
          "500": {
            "description": "Unexpected Error",
            "content": {
              "application/json": {
                "schema": {
                  "$ref": "#/components/schemas/Error"
                }
              }
            }
          }
        }
      }
    },
    "/api/utils/user_lookup/": {
      "get": {
        "tags": [
          "Principal",
          "Utils"
        ],
        "summary": "Get user info",
        "description": "Query for a user's groups, roles, and permissions based on their username or email. Only one of the params is required.",
        "operationId": "userLookup",
        "parameters": [
          {
            "name": "username",
            "in": "query",
            "description": "Username of the desired user to query for. If both username and email are provided, username is used and email is ignored.",
            "required": true,
            "schema": {
              "type": "string"
            }
          },
          {
            "name": "email",
            "in": "query",
            "description": "Email address of the desired user to query for. If both username and email are provided, username is used and email is ignored.",
            "required": true,
            "schema": {
              "type": "string"
            }
          }
        ],
        "responses": {
          "200": {
            "description": "Result set of user groups, roles, and permissions.",
            "content": {
              "application/json": {
                "schema": {
                  "type": "object",
                  "properties": {
                    "username": {
                      "type": "string",
                      "example": "fake_user"
                    },
                    "email_address": {
                      "type": "string",
                      "example": "fake_user@redhat.com"
                    },
                    "groups": {
                      "type": "array",
                      "items": {
                        "type": "object",
                        "properties": {
                          "name": {
                            "type": "string",
                            "example": "Example group"
                          },
                          "description": {
                            "type": "string",
                            "example": "A group for some users"
                          },
                          "uuid": {
                            "type": "string",
                            "format": "uuid",
                            "example": "1c4da003-569d-433f-8159-fd77e6984de1"
                          },
                          "platform_default": {
                            "type": "boolean",
                            "example": true
                          },
                          "admin_default": {
                            "type": "boolean",
                            "example": false
                          },
                          "roles": {
                            "type": "array",
                            "items": {
                              "type": "object",
                              "properties": {
                                "name": {
                                  "type": "string",
                                  "example": "Example Role"
                                },
                                "display_name": {
                                  "type": "string",
                                  "example": "Example Role Display"
                                },
                                "description": {
                                  "type": "string",
                                  "example": "An example role for the spec"
                                },
                                "uuid": {
                                  "type": "string",
                                  "format": "uuid",
                                  "example": "a8d33564-628f-4eba-bd59-6a2948bfb31e"
                                },
                                "platform_default": {
                                  "type": "boolean",
                                  "example": true
                                },
                                "admin_default": {
                                  "type": "boolean",
                                  "example": false
                                },
                                "permissions": {
                                  "type": "array",
                                  "items": {
                                    "type": "string",
                                    "example": "application | resource | verb"
                                  }
                                }
                              }
                            }
                          }
                        }
                      }
                    }
                  },
                  "required": [
                    "username",
                    "email_address",
                    "groups"
                  ]
                }
              }
            }
          },
          "400": {
            "description": "Invalid request - bad input",
            "content": {
              "application/json": {
                "schema": {
                  "$ref": "#/components/schemas/ErrorSingle"
                }
              }
            }
          },
          "404": {
            "description": "Not found - user not found",
            "content": {
              "application/json": {
                "schema": {
                  "$ref": "#/components/schemas/ErrorSingle"
                }
              }
            }
          },
          "405": {
            "description": "Invalid method - invalid http method used, only GET allowed",
            "content": {
              "application/json": {
                "schema": {
                  "$ref": "#/components/schemas/ErrorSingle"
                }
              }
            }
          },
          "500": {
            "description": "Internal error - unexpected internal server error",
            "content": {
              "application/json": {
                "schema": {
                  "$ref": "#/components/schemas/ErrorSingle"
                }
              }
            }
          }
        }
      }
    },
    "/_s2s/workspaces/ungrouped/": {
      "get": {
        "tags": [
          "V2",
          "Workspace"
        ],
        "summary": "Get or create ungrouped hosts workspace.",
        "description": "Get or create ungrouped hosts workspace.",
        "operationId": "GetUngrouped",
        "responses": {
          "201": {
            "description": "The ungrouped hosts workspace of the org."
          },
          "405": {
            "description": "Invalid method.",
            "content": {
              "application/json": {
                "schema": {
                  "$ref": "#/components/schemas/Error"
                }
              }
            }
          },
          "500": {
            "description": "Unexpected Error",
            "content": {
              "application/json": {
                "schema": {
                  "$ref": "#/components/schemas/Error"
                }
              }
            }
          }
        }
      }
    },
    "/api/utils/resource_definitions/": {
      "get": {
        "tags": [
          "Permission",
          "Utils"
        ],
        "summary": "Get incorrect resource definitions.",
        "description": "Get resource definitions with incorrect attribute filters. Attribute filters with lists must use 'in' operation. Those with a single string must use 'equal'.",
        "operationId": "GetIncorrectResourceDefinitions",
        "parameters": [
          {
            "name": "detail",
            "in": "query",
            "description": "Optional flag. If true, returns a list of resource definition objects. If false or omitted, returns only the count.",
            "required": false,
            "schema": {
              "type": "boolean"
            }
          }
        ],
        "responses": {
          "200": {
            "description": "The number of resource definitions that would be corrected."
          },
          "405": {
            "description": "Invalid method.",
            "content": {
              "application/json": {
                "schema": {
                  "$ref": "#/components/schemas/Error"
                }
              }
            }
          },
          "500": {
            "description": "Unexpected Error",
            "content": {
              "application/json": {
                "schema": {
                  "$ref": "#/components/schemas/Error"
                }
              }
            }
          }
        }
      },
      "patch": {
        "tags": [
          "Permission",
          "Utils"
        ],
        "summary": "Fix incorrect resource definitions.",
        "description": "Fix resource definitions with incorrect attribute filters. Attribute filters with lists must use 'in' operation. Those with a single string must use 'equal'.",
        "operationId": "FixIncorrectResourceDefinitions",
        "parameters": [
          {
            "name": "id",
            "in": "query",
            "description": "Resource definition id.",
            "required": false,
            "schema": {
              "type": "string"
            }
          }
        ],
        "responses": {
          "200": {
            "description": "The number of resource definitions that were corrected."
          },
          "405": {
            "description": "Invalid method.",
            "content": {
              "application/json": {
                "schema": {
                  "$ref": "#/components/schemas/Error"
                }
              }
            }
          },
          "500": {
            "description": "Unexpected Error",
            "content": {
              "application/json": {
                "schema": {
                  "$ref": "#/components/schemas/Error"
                }
              }
            }
          }
        }
      }
    },
    "/_private/api/utils/workspace/": {
      "get": {
        "tags": [
          "Workspace"
        ],
        "summary": "Get all standard workspaces.",
        "description": "Returns count or list of standard workspaces.",
        "parameters": [
          {
            "name": "detail",
            "in": "query",
            "description": "Set to true to get a detailed list. Default is false (only count).",
            "required": false,
            "schema": {
              "type": "boolean",
              "default": false
            }
          }
        ],
        "responses": {
          "200": {
            "description": "Workspace count or list returned.",
            "content": {
              "application/json": {
                "schema": {
                  "oneOf": [
                    {
                      "type": "object",
                      "properties": {
                        "count": {
                          "type": "integer"
                        },
                        "data": {
                          "type": "array",
                          "items": {
                            "$ref": "#/components/schemas/Workspace"
                          }
                        }
                      }
                    },
                    {
                      "type": "string",
                      "example": "5 standard workspace(s) eligible for removal."
                    }
                  ]
                }
              }
            }
          },
          "500": {
            "description": "Unexpected Error",
            "content": {
              "application/json": {
                "schema": {
                  "$ref": "#/components/schemas/Error"
                }
              }
            }
          }
        }
      },
      "delete": {
        "tags": [
          "Workspace",
          "Destructive"
        ],
        "summary": "Delete standard workspaces.",
        "description": "Deletes one or all standard workspaces. If `id` is provided, deletes one workspace; otherwise deletes all.",
        "parameters": [
          {
            "name": "id",
            "in": "query",
            "description": "ID of the workspace to delete (optional).",
            "required": false,
            "schema": {
              "type": "string"
            }
          }
        ],
        "responses": {
          "200": {
            "description": "Workspace(s) deleted successfully",
            "content": {
              "text/plain": {
                "schema": {
                  "type": "string"
                },
                "examples": {
                  "single": {
                    "value": "Workspace with id='abc123' deleted."
                  },
                  "bulk": {
                    "value": "5 workspace(s) deleted."
                  }
                }
              }
            }
          },
          "400": {
            "description": "Destructive operations not allowed.",
            "content": {
              "text/plain": {
                "schema": {
                  "type": "string"
                },
                "example": "Destructive operations disallowed."
              }
            }
          },
          "404": {
            "description": "Workspace not found",
            "content": {
              "text/plain": {
                "schema": {
                  "type": "string"
                },
                "example": "Workspace with id='abc123' not found."
              }
            }
          },
          "500": {
            "description": "Unexpected Error",
            "content": {
              "application/json": {
                "schema": {
                  "$ref": "#/components/schemas/Error"
                }
              }
            }
          }
        }
      }
    },
    "/_private/api/relations/lookup_resource/": {
      "post": {
        "tags": [
          "Relations"
        ],
        "summary": "Get a resource from relations api.",
        "description": "Returns resource from relations api.",
        "requestBody": {
          "content": {
            "application/json": {
              "example": {
                "resource_type": {
                  "name": "group",
                  "namespace": "rbac"
                },
                "relation": "member",
                "subject": {
                  "subject": {
                    "type": {
                      "namespace": "rbac",
                      "name": "principal"
                    },
                    "id": "bob"
                  }
                }
              }
            }
          }
        },
        "responses": {
          "200": {
            "description": "Resource returned."
          },
          "204": {
            "description": "No resource found."
          },
          "500": {
            "description": "Unexpected Error",
            "content": {
              "application/json": {
                "schema": {
                  "$ref": "#/components/schemas/Error500"
                },
                "examples": {
                  "gRPCError": {
                    "value": {
                      "detail": "Error occurred in gRPC call",
                      "error": "gRPC Error"
                    }
                  },
                  "Error": {
                    "value": {
                      "detail": "Error occurred in call to lookup resources endpoint",
                      "error": "Error message"
                    }
                  }
                }
              }
            }
          }
        }
      }
    },
    "/_private/api/relations/check_relation/": {
      "post": {
        "tags": [
          "Relations"
        ],
        "summary": "Get a resource from relations api.",
        "description": "Returns resource from relations api.",
        "requestBody": {
          "content": {
            "application/json": {
              "example": {
                "resource_type": {
                  "name": "group",
                  "namespace": "rbac",
                  "id": "bob_club"
                },
                "relation": "member",
                "subject": {
                  "subject": {
                    "type": {
                      "namespace": "rbac",
                      "name": "principal"
                    },
                    "id": "bob"
                  }
                }
              }
            }
          }
        },
        "responses": {
          "200": {
            "description": "Resource returned."
          },
          "204": {
            "description": "No resource found."
          },
          "500": {
            "description": "Unexpected Error",
            "content": {
              "application/json": {
                "schema": {
                  "$ref": "#/components/schemas/Error500"
                },
                "examples": {
                  "gRPCError": {
                    "value": {
                      "detail": "Error occurred in gRPC call",
                      "error": "gRPC Error"
                    }
                  },
                  "Error": {
                    "value": {
                      "detail": "Error occurred in call to check endpoint",
                      "error": "Error message"
                    }
                  }
                }
              }
            }
          }
        }
      }
    },
<<<<<<< HEAD
  "/_private/api/relations/bootstrap_tenants/{org_id}/": {
    "post": {
      "tags": [
        "Relations"
      ],
      "summary": "Check if a tenant is correctly bootstrapped in the relations API",
      "description": "Checks if the tenant's bootstrapped resources and relationships are correctly replicated in the Relations API.",
      "parameters": [
        {
          "name": "org_id",
          "in": "path",
          "required": true,
          "schema": {
            "type": "string"
          },
          "description": "The organization ID of the tenant to check."
        }
      ],
      "responses": {
        "200": {
          "description": "Bootstrapped tenant check result.",
          "content": {
            "application/json": {
              "schema": {
                "type": "object",
                "properties": {
                  "org_id": {
                    "type": "string",
                    "example": "example-org-id"
                  },
                  "bootstrapped_correct": {
                    "type": "boolean",
                    "example": true
                  }
                }
              }
            }
          }
        },
        "404": {
          "description": "Tenant not found.",
          "content": {
            "application/json": {
              "schema": {
                "$ref": "#/components/schemas/Error404"
              }
            }
          }
        },
        "500": {
          "description": "Unexpected Error",
          "content": {
            "application/json": {
              "schema": {
                "$ref": "#/components/schemas/Error500"
              },
              "examples": {
                "gRPCError": {
                  "value": {
                    "detail": "Error occurred in gRPC call",
                    "error": "gRPC Error"
                  }
                },
                "GeneralError": {
                  "value": {
                    "detail": "Error occurred during bootstrapped tenant check",
                    "error": "Unexpected error"
                  }
                }
              }
            }
          }
        }
      }
    }
  },
=======
    "/_private/api/group_assignments/{group_uuid}": {
      "post": {
        "tags": [
          "Relations"
        ],
        "summary": "Check group assignments are correct on relations api.",
        "description": "Returns resource from relations api.",
        "responses": {
          "200": {
            "description": "Resource returned."
          },
          "204": {
            "description": "No resource found."
          },
          "500": {
            "description": "Unexpected Error",
            "content": {
              "application/json": {
                "schema": {
                  "$ref": "#/components/schemas/Error500"
                },
                "examples": {
                  "gRPCError": {
                    "value": {
                      "detail": "[gRPC] check_relation failed",
                      "error": "gRPC Error"
                    }
                  },
                  "Error": {
                    "value": {
                      "detail": "[Unexpected] check_relation failed",
                      "error": "Error message"
                    }
                  }
                }
              }
            }
          }
        }
      }
    },
>>>>>>> 4a38e406
    "/_private/api/inventory/check/": {
    "post": {
      "tags": [
        "Inventory"
      ],
      "summary": "Check a relationship in the inventory api.",
      "description": "Returns whether a relationship exists between a subject and a resource on inventory api.",
      "requestBody": {
        "content": {
          "application/json": {
            "example": {
              "resource": {
                "resource_id": "bob_club",
                "resource_type": "group",
                "reporter": {
                  "type": "rbac"
                }
              },
              "relation": "member",
              "subject": {
                "resource": {
                  "resource_id": "bob",
                  "resource_type": "principal",
                  "reporter": {
                    "type": "rbac"
                  }
                }
              }
            }
          }
        }
      },
      "responses": {
        "200": {
          "description": "Relation evaluated and returned."
        },
        "204": {
          "description": "No relation found."
        },
        "400": {
          "description": "gRPC Error",
          "content": {
            "application/json": {
              "examples": {
                "gRPCError": {
                  "value": {
                    "detail": "Error occurred in gRPC call",
                    "error": "gRPC Error"
                  }
                }
              }
            }
          }
        },
        "500": {
          "description": "Unexpected Error",
          "content": {
            "application/json": {
              "schema": {
                "$ref": "#/components/schemas/Error500"
              },
              "examples": {
                "Error": {
                  "value": {
                    "detail": "Error occurred in call to check inventory endpoint",
                    "error": "Error message"
                  }
                }
              }
            }
          }
        }
      }
    }
  }
},
  "servers": [
    {
      "url": "https://mtls.internal.console.stage.redhat.com/api/rbac/v1",
      "description": "Internal stage server"
    },
    {
      "url": "https://mtls.internal.console.redhat.com/api/rbac/v1",
      "description": "Internal production server"
    }
  ],
  "components": {
    "parameters": {
      "QueryOffset": {
        "in": "query",
        "name": "offset",
        "required": false,
        "description": "Parameter for selecting the offset of data.",
        "schema": {
          "type": "integer",
          "default": 0,
          "minimum": 0
        }
      },
      "QueryLimit": {
        "in": "query",
        "name": "limit",
        "required": false,
        "description": "Parameter for selecting the amount of data returned.",
        "schema": {
          "type": "integer",
          "default": 10,
          "minimum": 1,
          "maximum": 1000
        }
      }
    },
    "schemas": {
      "Error": {
        "required": [
          "errors"
        ],
        "properties": {
          "errors": {
            "type": "array",
            "items": {
              "type": "object",
              "properties": {
                "detail": {
                  "type": "string",
                  "example": "Not found."
                },
                "status": {
                  "type": "string",
                  "example": "403"
                }
              }
            }
          }
        }
      },
      "ErrorSingle": {
        "required": [
          "error"
        ],
        "properties": {
          "error": {
            "type": "string",
            "example": "Invalid request - bad input provided"
          }
        }
      },
      "Error500": {
        "description": "Unexpected Error",
        "content": {
          "application/json": {
            "schema": {
              "type": "object",
              "properties": {
                "detail": {
                  "type": "string",
                  "example": "Error occurred in gRPC call"
                },
                "error": {
                  "type": "string",
                  "example": "Some error message"
                }
              },
              "required": ["detail", "error"]
            }
          }
        }
      },
      "Error403": {
        "required": [
          "errors"
        ],
        "properties": {
          "errors": {
            "type": "array",
            "items": {
              "type": "object",
              "properties": {
                "detail": {
                  "type": "string",
                  "example": "You do not have permission to perform this action."
                },
                "source": {
                  "type": "string",
                  "example": "detail"
                },
                "status": {
                  "type": "string",
                  "example": "403"
                }
              }
            }
          }
        }
      },
      "UUID": {
        "type": "object",
        "required": [
          "uuid"
        ],
        "properties": {
          "uuid": {
            "type": "string",
            "format": "uuid",
            "example": "57e60f90-8c0c-4bd1-87a0-2143759aae1c"
          }
        }
      },
      "Timestamped": {
        "type": "object",
        "required": [
          "created",
          "modified"
        ],
        "properties": {
          "created": {
            "type": "string",
            "format": "date-time",
            "example": "2019-01-21T17:32:28Z"
          },
          "modified": {
            "type": "string",
            "format": "date-time",
            "example": "2019-03-04T07:25:58Z"
          }
        }
      },
      "PaginationMeta": {
        "properties": {
          "count": {
            "type": "integer",
            "format": "int64",
            "example": 30
          }
        }
      },
      "PaginationLinks": {
        "properties": {
          "first": {
            "type": "string",
            "format": "uri",
            "example": "/api/rbac/(resources)/?offset=0&limit=10"
          },
          "previous": {
            "type": "string",
            "format": "uri",
            "example": "/api/rbac/(resources)/?offset=20&limit=10"
          },
          "next": {
            "type": "string",
            "format": "uri",
            "example": "/api/rbac/(resources)/?offset=40&limit=10"
          },
          "last": {
            "type": "string",
            "format": "uri",
            "example": "/api/rbac/(resources)/?offset=90&limit=10"
          }
        }
      },
      "ListPagination": {
        "properties": {
          "meta": {
            "$ref": "#/components/schemas/PaginationMeta"
          },
          "links": {
            "$ref": "#/components/schemas/PaginationLinks"
          }
        }
      },
      "Group": {
        "required": [
          "name"
        ],
        "properties": {
          "name": {
            "type": "string",
            "example": "GroupA"
          },
          "description": {
            "type": "string",
            "example": "A description of GroupA"
          }
        }
      },
      "GroupOut": {
        "allOf": [
          {
            "$ref": "#/components/schemas/Group"
          },
          {
            "$ref": "#/components/schemas/UUID"
          },
          {
            "$ref": "#/components/schemas/Timestamped"
          },
          {
            "properties": {
              "principalCount": {
                "type": "integer",
                "minimum": 0
              },
              "roleCount": {
                "type": "integer",
                "minimum": 0
              },
              "system": {
                "type": "boolean",
                "default": false
              },
              "platform_default": {
                "type": "boolean",
                "default": false
              },
              "admin_default": {
                "type": "boolean",
                "default": false
              }
            }
          }
        ]
      },
      "OrgAdminPagination": {
        "allOf": [
          {
            "$ref": "#/components/schemas/ListPagination"
          },
          {
            "type": "object",
            "required": [
              "data"
            ],
            "properties": {
              "data": {
                "type": "array",
                "items": {
                  "$ref": "#/components/schemas/OrgAdmin"
                }
              }
            }
          }
        ]
      },
      "RolePagination": {
        "allOf": [
          {
            "$ref": "#/components/schemas/ListPagination"
          },
          {
            "type": "object",
            "required": [
              "data"
            ],
            "properties": {
              "data": {
                "type": "array",
                "items": {
                  "$ref": "#/components/schemas/RoleOut"
                }
              }
            }
          }
        ]
      },
      "TenantPagination": {
        "allOf": [
          {
            "$ref": "#/components/schemas/ListPagination"
          },
          {
            "type": "object",
            "required": [
              "data"
            ],
            "properties": {
              "data": {
                "type": "array",
                "items": {
                  "$ref": "#/components/schemas/Tenant"
                }
              }
            }
          }
        ]
      },
      "GroupPagination": {
        "allOf": [
          {
            "$ref": "#/components/schemas/ListPagination"
          },
          {
            "type": "object",
            "required": [
              "data"
            ],
            "properties": {
              "data": {
                "type": "array",
                "items": {
                  "$ref": "#/components/schemas/GroupOut"
                }
              }
            }
          }
        ]
      },
      "PrincipalPagination": {
        "allOf": [
          {
            "$ref": "#/components/schemas/ListPagination"
          },
          {
            "type": "object",
            "required": [
              "data"
            ],
            "properties": {
              "data": {
                "type": "array",
                "items": {
                  "oneOf": [
                    {
                      "$ref": "#/components/schemas/Principal"
                    },
                    {
                      "$ref": "#/components/schemas/PrincipalMinimal"
                    }
                  ]
                }
              }
            }
          }
        ]
      },
      "Principal": {
        "required": [
          "username",
          "email"
        ],
        "properties": {
          "username": {
            "type": "string",
            "example": "smithj"
          },
          "email": {
            "type": "string",
            "format": "email",
            "example": "smithj@mytechco.com"
          },
          "first_name": {
            "type": "string",
            "example": "John"
          },
          "last_name": {
            "type": "string",
            "example": "Smith"
          },
          "is_active": {
            "type": "boolean"
          },
          "is_org_admin": {
            "type": "boolean"
          }
        }
      },
      "PrincipalMinimal": {
        "required": [
          "username"
        ],
        "properties": {
          "username": {
            "type": "string",
            "example": "smithj"
          }
        }
      },
      "ServiceAccount": {
        "required": [
          "clientId",
          "username",
          "type"
        ],
        "properties": {
          "username": {
            "type": "string",
            "example": "service-account-fe593ba0-9c62-013c-1dc2-6aa2427b506a"
          },
          "type": {
            "type": "string",
            "enum": [
              "service-account"
            ]
          },
          "clientId": {
            "type": "string",
            "example": "fe593ba0-9c62-013c-1dc2-6aa2427b506a"
          },
          "name": {
            "type": "string",
            "example": "MyServiceAccount"
          },
          "description": {
            "type": "string",
            "example": "My new shiny Service Account"
          },
          "owner": {
            "type": "string",
            "example": "smithj"
          },
          "time_created": {
            "type": "integer",
            "example": 1706100532
          }
        }
      },
      "ServiceAccountIn": {
        "required": [
          "type",
          "clientId"
        ],
        "properties": {
          "type": {
            "type": "string",
            "enum": [
              "service-account"
            ]
          },
          "clientId": {
            "type": "string",
            "example": "fe593ba0-9c62-013c-1dc2-6aa2427b506a"
          }
        }
      },
      "ServiceAccountPagination": {
        "allOf": [
          {
            "$ref": "#/components/schemas/ListPagination"
          },
          {
            "type": "object",
            "required": [
              "data"
            ],
            "properties": {
              "data": {
                "type": "array",
                "items": {
                  "$ref": "#/components/schemas/ServiceAccount"
                }
              }
            }
          }
        ]
      },
      "ServiceAccountInGroupResponse": {
        "properties": {
          "meta": {
            "$ref": "#/components/schemas/PaginationMeta"
          },
          "links": {
            "description": "The links object for this particular response will be empty, since there is no pagination available for the query parameter",
            "type": "object",
            "example": {}
          },
          "data": {
            "description": "Object which indicates whether the given service account UUIDs in the query parameter are present in the specified group or not",
            "type": "object",
            "additionalProperties": {
              "description": "The response is a map of the form \"UUID\": (true|false)",
              "type": "boolean"
            },
            "example": {
              "dd946f24-cfda-11ee-acb6-7b2702ff4dc8": true,
              "3e728bb0-b167-013c-c455-6aa2427b506c": false
            }
          }
        }
      },
      "Role": {
        "required": [
          "name"
        ],
        "properties": {
          "name": {
            "type": "string",
            "example": "RoleA"
          },
          "display_name": {
            "type": "string",
            "example": "ARoleName"
          },
          "description": {
            "type": "string",
            "example": "A description of RoleA"
          }
        }
      },
      "RoleOut": {
        "allOf": [
          {
            "$ref": "#/components/schemas/Role"
          },
          {
            "$ref": "#/components/schemas/UUID"
          },
          {
            "$ref": "#/components/schemas/Timestamped"
          },
          {
            "properties": {
              "policyCount": {
                "type": "integer",
                "minimum": 0
              },
              "accessCount": {
                "type": "integer",
                "minimum": 0
              },
              "applications": {
                "type": "array",
                "items": {
                  "type": "string",
                  "example": "catalog"
                }
              },
              "system": {
                "type": "boolean",
                "default": false
              },
              "platform_default": {
                "type": "boolean",
                "default": false
              },
              "admin_default": {
                "type": "boolean",
                "default": false
              }
            }
          }
        ]
      },
      "Tenant": {
        "allOf": [
          {
            "properties": {
              "id": {
                "type": "integer",
                "example": 123
              },
              "org_id": {
                "type": "integer",
                "example": 456
              },
              "account_id": {
                "type": "integer",
                "example": 789
              }
            }
          }
        ]
      },
      "OrgAdmin": {
        "allOf": [
          {
            "properties": {
              "id": {
                "type": "integer",
                "example": 123
              },
              "username": {
                "type": "string",
                "example": "jdoe"
              },
              "first_name": {
                "type": "string",
                "example": "John"
              },
              "last_name": {
                "type": "string",
                "example": "Doe"
              },
              "locale": {
                "type": "string",
                "example": "en_US"
              },
              "email": {
                "type": "string",
                "example": "jdoe@gmail.com"
              },
              "is_active": {
                "type": "boolean",
                "example": true
              },
              "is_org_admin": {
                "type": "boolean",
                "example": true
              },
              "is_internal": {
                "type": "boolean",
                "example": false
              }
            }
          }
        ]
      },
      "Workspace": {
        "type": "object",
        "properties": {
          "id": {
            "type": "string",
            "format": "uuid"
          },
          "name": {
            "type": "string"
          },
          "parent_id": {
            "type": "string",
            "format": "uuid"
          },
          "description": {
            "type": "string"
          },
          "created": {
            "type": "string",
            "format": "date-time"
          },
          "modified": {
            "type": "string",
            "format": "date-time"
          },
          "type": {
            "type": "string",
            "example": "standard"
          },
          "tenant_id": {
            "type": "integer"
          }
        },
        "required": [
          "id",
          "name",
          "parent_id",
          "description",
          "created",
          "modified",
          "type",
          "tenant_id"
        ]
      }
    }
  }
}<|MERGE_RESOLUTION|>--- conflicted
+++ resolved
@@ -2678,7 +2678,6 @@
         }
       }
     },
-<<<<<<< HEAD
   "/_private/api/relations/bootstrap_tenants/{org_id}/": {
     "post": {
       "tags": [
@@ -2755,7 +2754,6 @@
       }
     }
   },
-=======
     "/_private/api/group_assignments/{group_uuid}": {
       "post": {
         "tags": [
@@ -2797,7 +2795,6 @@
         }
       }
     },
->>>>>>> 4a38e406
     "/_private/api/inventory/check/": {
     "post": {
       "tags": [
