--- conflicted
+++ resolved
@@ -2015,7 +2015,6 @@
         }
       }
     },
-<<<<<<< HEAD
     "/api/utils/user_lookup/": {
       "get":{
         "summary": "Get user info",
@@ -2117,7 +2116,23 @@
               "application/json": {
                 "schema": {
                   "$ref": "#/components/schemas/ErrorSingle"
-=======
+                }
+              }
+            }
+          },
+          "500": {
+            "description": "Internal error - unexpected internal server error",
+            "content": {
+              "application/json": {
+                "schema": {
+                  "$ref": "#/components/schemas/ErrorSingle"
+                }
+              }
+            }
+          }
+        }
+      }
+    },
     "/_s2s/workspaces/ungrouped/": {
       "post": {
         "tags": [
@@ -2136,25 +2151,16 @@
               "application/json": {
                 "schema": {
                   "$ref": "#/components/schemas/Error"
->>>>>>> 04dbbd5d
                 }
               }
             }
           },
           "500": {
-<<<<<<< HEAD
-            "description": "Internal error - unexpected internal server error",
-            "content": {
-              "application/json": {
-                "schema": {
-                  "$ref": "#/components/schemas/ErrorSingle"
-=======
             "description": "Unexpected Error",
             "content": {
               "application/json": {
                 "schema": {
                   "$ref": "#/components/schemas/Error"
->>>>>>> 04dbbd5d
                 }
               }
             }
