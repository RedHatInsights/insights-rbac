--- conflicted
+++ resolved
@@ -24,11 +24,8 @@
 from django.conf import settings
 from django.db import transaction
 from django.urls import resolve
-<<<<<<< HEAD
 from management.cache import JWTCache
-=======
 from management.models import Workspace
->>>>>>> 9142aa22
 from management.relation_replicator.logging_replicator import stringify_spicedb_relationship
 from management.relation_replicator.outbox_replicator import OutboxReplicator
 from management.relation_replicator.relation_replicator import PartitionKey, ReplicationEvent, ReplicationEventType
@@ -111,7 +108,6 @@
     return info
 
 
-<<<<<<< HEAD
 def get_jwt_token(conn, grant_type, client_id, client_secret, scopes, url):
     """Retrieve jwt token from Redhat SSO."""
     payload = f"grant_type={grant_type}&client_id={client_id}&client_secret={client_secret}&scope={scopes}"
@@ -154,7 +150,7 @@
     except Exception as e:
         logger.error(f"error occurred when trying to retrieve JWT token. {e}")
         return None
-=======
+
 @transaction.atomic
 def get_or_create_ungrouped_workspace(tenant: str) -> Workspace:
     """
@@ -177,5 +173,4 @@
         RelationApiDualWriteWorkspaceHandler(
             workspace, ReplicationEventType.CREATE_WORKSPACE
         ).replicate_new_workspace()
-    return workspace
->>>>>>> 9142aa22
+    return workspace