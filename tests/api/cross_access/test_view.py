#
# Copyright 2020 Red Hat, Inc.
#
# This program is free software: you can redistribute it and/or modify
# it under the terms of the GNU Affero General Public License as
# published by the Free Software Foundation, either version 3 of the
# License, or (at your option) any later version.
#
# This program is distributed in the hope that it will be useful,
# but WITHOUT ANY WARRANTY; without even the implied warranty of
# MERCHANTABILITY or FITNESS FOR A PARTICULAR PURPOSE.  See the
# GNU Affero General Public License for more details.
#
# You should have received a copy of the GNU Affero General Public License
# along with this program.  If not, see <https://www.gnu.org/licenses/>.
#
"""Test the cross account request model."""

from api.models import CrossAccountRequest, Tenant
from api.cross_access.util import get_cross_principal_name
from django.urls import reverse
from django.utils import timezone
from management.models import Role, Principal
from management.notifications.notification_handlers import EVENT_TYPE_RH_TAM_REQUEST_CREATED
from rest_framework import status
from rest_framework.test import APIClient

from datetime import timedelta
from unittest.mock import patch
from management.workspace.model import Workspace
from migration_tool.in_memory_tuples import (
    all_of,
    one_of,
    relation,
    resource,
    resource_id,
    subject,
    InMemoryRelationReplicator,
)
from tests.api.cross_access.fixtures import CrossAccountRequestTest

from django.test.utils import override_settings
from functools import partial

URL_LIST = reverse("v1_api:cross-list")


class CrossAccountRequestViewTests(CrossAccountRequestTest):
    """Test the cross account request view."""

    @patch(
        "management.principal.proxy.PrincipalProxy.request_filtered_principals",
        return_value={
            "status_code": 200,
            "data": [
                {
                    "username": "test_user",
                    "email": "test_user@email.com",
                    "first_name": "user",
                    "last_name": "test",
                    "account_number": "567890",
                    "user_id": "1111111",
                },
                {
                    "username": "test_user_2",
                    "email": "test_user_2@email.com",
                    "first_name": "user_2",
                    "last_name": "test",
                    "account_number": "123456",
                    "user_id": "2222222",
                },
            ],
        },
    )
    def test_list_requests_query_by_account_success(self, mock_request):
        """Test listing of cross account request based on account number of identity."""
        client = APIClient()
        response = client.get(URL_LIST, **self.headers)

        self.assertEqual(response.status_code, status.HTTP_200_OK)
        self.assertEqual(len(response.data["data"]), 4)
        email_list = [data.get("email") for data in response.data["data"]]
        self.assertTrue("test_user@email.com" in email_list)
        self.assertTrue("test_user_2@email.com" in email_list)

    @patch(
        "management.principal.proxy.PrincipalProxy.request_filtered_principals",
        return_value={
            "status_code": 200,
            "data": [
                {
                    "username": "test_user",
                    "email": "test_user@email.com",
                    "first_name": "user",
                    "last_name": "test",
                    "account_number": "567890",
                    "user_id": "1111111",
                },
                {
                    "username": "test_user_2",
                    "email": "test_user_2@email.com",
                    "first_name": "user_2",
                    "last_name": "test",
                    "account_number": "123456",
                    "user_id": "2222222",
                },
            ],
        },
    )
    def test_list_requests_query_by_account_with_status_filter_success(self, mock_request):
        """Test listing of cross account request based on account number of identity and filter status."""
        client = APIClient()

        # Single status filter
        response = client.get(f"{URL_LIST}?status=pending", **self.headers)

        self.assertEqual(response.status_code, status.HTTP_200_OK)
        self.assertEqual(len(response.data["data"]), 2)
        self.assertEqual(response.data["data"][0].get("status"), "pending")
        self.assertEqual(response.data["data"][1].get("status"), "pending")

        # Multiple statuses filter
        response = client.get(f"{URL_LIST}?status=approved,expired", **self.headers)
        statuses = [data.get("status") for data in response.data["data"]]
        self.assertTrue("approved" in statuses)
        self.assertTrue("expired" in statuses)
        self.assertTrue("pending" not in statuses)

    def test_list_requests_query_by_account_fail_if_not_admin(self):
        """Test listing cross account request based on account number of identity would fail for non org admin."""
        client = APIClient()
        response = client.get(URL_LIST, **self.associate_non_admin_request.META)

        self.assertEqual(response.status_code, status.HTTP_403_FORBIDDEN)
        self.assertEqual(response.data["errors"][0]["detail"].code, "permission_denied")

    def test_list_requests_query_by_user_id_success(self):
        """Test listing cross account request based on user id of identity."""
        client = APIClient()
        response = client.get(f"{URL_LIST}?query_by=user_id", **self.associate_non_admin_request.META)

        self.assertEqual(response.status_code, status.HTTP_200_OK)
        self.assertEqual(len(response.data["data"]), 4)
        request_ids = [data.get("request_id") for data in response.data["data"]]
        for request_id in request_ids:
            self.assertTrue(
                request_id
                in [
                    str(self.request_1.request_id),
                    str(self.request_3.request_id),
                    str(self.request_6.request_id),
                    str(self.not_anemic_request_1.request_id),
                ]
            )

    def test_list_requests_query_by_user_id_filter_by_org_id_success(self):
        """Test listing cross account request based on user id of identity."""
        client = APIClient()
        response = client.get(
            f"{URL_LIST}?query_by=user_id&org_id={self.not_anemic_org_id}", **self.associate_not_anemic_request.META
        )

        self.assertEqual(response.status_code, status.HTTP_200_OK)
        self.assertEqual(len(response.data["data"]), 1)
        self.assertEqual(response.data["data"][0].get("user_id"), "1111111")
        self.assertEqual(response.data["data"][0].get("target_org"), self.not_anemic_org_id)
        self.assertEqual(response.data["data"][0].get("status"), "approved")

        response = client.get(
            f"{URL_LIST}?query_by=user_id&org_id={self.not_anemic_org_id},{self.another_org_id}",
            **self.associate_not_anemic_request.META,
        )

        self.assertEqual(response.status_code, status.HTTP_200_OK)
        self.assertEqual(len(response.data["data"]), 3)

    def test_list_requests_query_by_user_id_with_combined_filters_success(self):
        """Test listing cross account request based on user id of identity."""
        expired_request = CrossAccountRequest.objects.create(
            target_account="098765",
            target_org="567890",
            user_id="1111111",
            end_date=self.ref_time + timedelta(10),
            status="approved",
        )
        CrossAccountRequest.objects.filter(request_id=expired_request.request_id).update(end_date=timezone.now())

        client = APIClient()
        response = client.get(
            f"{URL_LIST}?query_by=user_id&org_id=098765&approved_only=True", **self.associate_non_admin_request.META
        )

        self.assertEqual(response.status_code, status.HTTP_200_OK)
        self.assertEqual(len(response.data["data"]), 0)

        response = client.get(
            f"{URL_LIST}?query_by=user_id&org_id={self.another_org_id}&approved_only=True",
            **self.associate_non_admin_request.META,
        )

        self.assertEqual(response.status_code, status.HTTP_200_OK)
        self.assertEqual(len(response.data["data"]), 1)
        self.assertEqual(response.data["data"][0].get("user_id"), "1111111")
        self.assertEqual(response.data["data"][0].get("target_org"), self.another_org_id)
        self.assertEqual(response.data["data"][0].get("status"), "approved")

    def test_list_requests_query_by_user_id_fail_if_not_associate(self):
        """Test listing cross account request based on user id of identity would fail for non-associate."""
        client = APIClient()
        response = client.get(f"{URL_LIST}?query_by=user_id", **self.headers)

        self.assertEqual(response.status_code, status.HTTP_403_FORBIDDEN)
        self.assertEqual(response.data["errors"][0]["detail"].code, "permission_denied")

    @patch(
        "management.principal.proxy.PrincipalProxy.request_filtered_principals",
        return_value={
            "status_code": 200,
            "data": [
                {
                    "username": "test_user",
                    "email": "test_user@email.com",
                    "first_name": "user",
                    "last_name": "test",
                    "account_number": "567890",
                    "user_id": "1111111",
                }
            ],
        },
    )
    def test_retrieve_request_query_by_account_success(self, mock_request):
        """Test retrieve of cross account request based on account number of identity."""
        client = APIClient()
        response = client.get(f"{URL_LIST}{self.request_1.request_id}/", **self.headers)

        self.assertEqual(response.status_code, status.HTTP_200_OK)
        self.assertEqual(response.data.get("email"), "test_user@email.com")
        self.assertEqual(response.data.get("target_account"), self.account)
        self.assertEqual(len(response.data.get("roles")), 2)

    def test_retrieve_request_query_by_account_fail_if_request_in_another_account(self):
        """Test retrieve cross account request based on account number of identity would fail for non org admin."""
        client = APIClient()
        response = client.get(f"{URL_LIST}{self.request_3.request_id}/", **self.headers)

        self.assertEqual(response.status_code, status.HTTP_404_NOT_FOUND)

    def test_retrieve_request_query_by_account_fail_if_not_admin(self):
        """Test retrieve cross account request based on account number of identity would fail for non org admin."""
        client = APIClient()
        response = client.get(f"{URL_LIST}{self.request_1.request_id}/", **self.associate_non_admin_request.META)

        self.assertEqual(response.status_code, status.HTTP_403_FORBIDDEN)
        self.assertEqual(response.data["errors"][0]["detail"].code, "permission_denied")

    def test_retrieve_request_query_by_user_id_success(self):
        """Test retrieve cross account request based on user id of identity."""
        client = APIClient()
        response = client.get(
            f"{URL_LIST}{self.request_1.request_id}/?query_by=user_id", **self.associate_non_admin_request.META
        )

        self.assertEqual(response.status_code, status.HTTP_200_OK)
        self.assertEqual(response.data.get("email"), None)
        self.assertEqual(response.data.get("user_id"), "1111111")
        self.assertEqual(response.data.get("target_account"), self.account)
        self.assertEqual(len(response.data.get("roles")), 2)

    def test_retrieve_request_query_by_user_id_fail_if_request_by_another_associate(self):
        """Test retrieve cross account request based on user id of identity would fail for non-associate."""
        client = APIClient()
        response = client.get(
            f"{URL_LIST}{self.request_2.request_id}/?query_by=user_id", **self.associate_non_admin_request.META
        )

        self.assertEqual(response.status_code, status.HTTP_404_NOT_FOUND)

    def test_retrieve_request_query_by_user_id_fail_if_not_associate(self):
        """Test retrieve cross account request based on user id of identity would fail for non-associate."""
        client = APIClient()
        response = client.get(f"{URL_LIST}{self.request_1.request_id}/?query_by=user_id", **self.headers)

        self.assertEqual(response.status_code, status.HTTP_403_FORBIDDEN)
        self.assertEqual(response.data["errors"][0]["detail"].code, "permission_denied")

    @patch("management.notifications.notification_handlers.notify")
    def test_create_requests_success(self, notify_mock):
        """Test the creation of cross account request success."""
        client = APIClient()
        with self.settings(NOTIFICATIONS_ENABLED=True):
            response = client.post(
                f"{URL_LIST}?", self.data4create, format="json", **self.associate_non_admin_request.META
            )

        self.assertEqual(response.status_code, status.HTTP_201_CREATED)
        self.assertEqual(response.data["target_account"], self.data4create["target_account"])
        self.assertEqual(response.data["status"], "pending")
        self.assertEqual(response.data["start_date"], self.data4create["start_date"])
        self.assertEqual(response.data["end_date"], self.data4create["end_date"])
        self.assertEqual(len(response.data["roles"]), 2)
        notify_mock.assert_called_once_with(
            EVENT_TYPE_RH_TAM_REQUEST_CREATED,
            {
                "username": self.user_data["username"],
                "request_id": response.data["request_id"],
            },
            self.data4create["target_org"],
        )

    def test_create_requests_fail_for_no_account(self):
        """Test the creation of cross account request fails when the account doesn't exist."""

        cross_account_request_with_missing_account = {
            "target_account": "9999111",
            "target_org": "9999",
            "start_date": self.format_date(self.ref_time),
            "end_date": self.format_date(self.ref_time + timedelta(90)),
            "roles": ["role_1", "role_2"],
        }

        client = APIClient()
        response = client.post(
            f"{URL_LIST}?",
            cross_account_request_with_missing_account,
            format="json",
            **self.associate_non_admin_request.META,
        )

        self.assertEqual(response.status_code, status.HTTP_400_BAD_REQUEST)
        data = cross_account_request_with_missing_account["target_org"]
        self.assertEqual(response.data.get("errors")[0].get("detail"), f"Org ID '{data}' does not exist.")

    def test_create_requests_towards_their_own_account_fail(self):
        """Test the creation of cross account request towards their own account fails."""
        self.data4create["target_account"] = self.account
        self.data4create["target_org"] = self.org_id
        client = APIClient()
        response = client.post(
            f"{URL_LIST}?", self.data4create, format="json", **self.associate_non_admin_request.META
        )

        self.assertEqual(response.status_code, status.HTTP_400_BAD_REQUEST)
        self.assertEqual(
            response.data.get("errors")[0].get("detail"),
            "Creating a cross access request for your own org id is not allowed.",
        )

    def test_create_requests_fail_for_none_associate(self):
        """Test the creation of cross account request fail for none red hat associate."""
        client = APIClient()
        response = client.post(f"{URL_LIST}?", self.data4create, format="json", **self.headers)

        self.assertEqual(response.status_code, status.HTTP_403_FORBIDDEN)

    def test_create_requests_fail_for_over_a_year_period(self):
        """Test the creation of cross account request fail for not supported period."""
        self.data4create["end_date"] = self.format_date(self.ref_time + timedelta(366))
        client = APIClient()
        response = client.post(
            f"{URL_LIST}?", self.data4create, format="json", **self.associate_non_admin_request.META
        )

        self.assertEqual(response.status_code, status.HTTP_400_BAD_REQUEST)
        self.assertEqual(
            response.data.get("errors")[0].get("detail"), "Access duration may not be longer than one year."
        )

    def test_create_requests_fail_for_end_date_being_past_value(self):
        """Test the creation of cross account request fail for end_date being past value."""
        self.data4create["end_date"] = self.format_date(self.ref_time + timedelta(-1))
        client = APIClient()
        response = client.post(
            f"{URL_LIST}?", self.data4create, format="json", **self.associate_non_admin_request.META
        )

        self.assertEqual(response.status_code, status.HTTP_400_BAD_REQUEST)
        self.assertEqual(
            response.data.get("errors")[0].get("detail"), "Please verify the end dates are not in the past."
        )

    def test_create_requests_fail_for_not_exist_role(self):
        """Test the creation of cross account request fail for not supported period."""
        self.data4create["roles"] = ["role_1", "role_3"]
        client = APIClient()
        response = client.post(
            f"{URL_LIST}?", self.data4create, format="json", **self.associate_non_admin_request.META
        )

        self.assertEqual(response.status_code, status.HTTP_400_BAD_REQUEST)
        self.assertEqual(response.data.get("errors")[0].get("detail"), "Role 'role_3' does not exist.")

    def test_create_requests_fail_for_not_canned_role(self):
        """Test the creation of cross account request fail for not supported period."""
        self.role_2.system = False
        self.role_2.save()
        self.data4create["roles"] = ["role_1", "role_2"]
        client = APIClient()
        response = client.post(
            f"{URL_LIST}?", self.data4create, format="json", **self.associate_non_admin_request.META
        )

        self.assertEqual(response.status_code, status.HTTP_400_BAD_REQUEST)
        self.assertEqual(
            response.data.get("errors")[0].get("detail"),
            "Only system roles may be assigned to a cross-account-request.",
        )

    def test_create_requests_fail_for_over_60_day_start_date(self):
        """Test the creation of cross account request fails when the start date is > 60 days out."""
        self.data4create["start_date"] = self.format_date(self.ref_time + timedelta(61))
        client = APIClient()
        response = client.post(
            f"{URL_LIST}?", self.data4create, format="json", **self.associate_non_admin_request.META
        )

        self.assertEqual(response.status_code, status.HTTP_400_BAD_REQUEST)
        self.assertEqual(response.data.get("errors")[0].get("detail"), "Start date must be within 60 days of today.")

    def test_update_request_denied_for_approver(self):
        """Test updating an entire CAR denied for approver."""
        self.data4create["target_account"] = self.account
        self.data4create["start_date"] = self.format_date(self.ref_time + timedelta(3))
        self.data4create["end_date"] = self.format_date(self.ref_time + timedelta(5))
        self.data4create["roles"] = ["role_8", "role_9"]

        car_uuid = self.request_2.request_id
        url = reverse("v1_api:cross-detail", kwargs={"pk": str(car_uuid)})

        client = APIClient()
        response = client.put(url, self.data4create, format="json", **self.associate_admin_request.META)

        self.assertEqual(response.status_code, status.HTTP_400_BAD_REQUEST)
        self.assertEqual(
            response.data.get("errors")[0].get("detail"), "Only the requestor may update the cross access request."
        )

    def test_update_request_success_for_requestor(self):
        """Test updating an entire CAR."""
        self.data4create["target_account"] = self.another_account
        self.data4create["target_org"] = self.another_org_id
        Tenant.objects.create(
            tenant_name=f"acct{self.another_account}", account_id=self.another_account, org_id=self.another_org_id
        )
        self.data4create["start_date"] = self.format_date(self.ref_time + timedelta(3))
        self.data4create["end_date"] = self.format_date(self.ref_time + timedelta(5))
        self.data4create["roles"] = ["role_8", "role_9"]
        self.data4create["status"] = "pending"

        car_uuid = self.request_1.request_id
        self.request_1.target_account = self.another_account
        self.request_1.target_org = self.another_org_id
        self.request_1.status = "pending"
        self.request_1.save()
        url = reverse("v1_api:cross-detail", kwargs={"pk": str(car_uuid)})

        client = APIClient()
        response = client.put(url, self.data4create, format="json", **self.associate_admin_request.META)

        self.assertEqual(response.status_code, status.HTTP_200_OK)
        for field in self.data4create:
            if field == "roles":
                for role in response.data.get("roles"):
                    self.assertIn(role.get("display_name"), self.data4create["roles"])
                continue
            self.assertEqual(self.data4create.get(field), response.data.get(field))

    def test_update_request_fail_acct_for_requestor(self):
        """Test that updating the account of a CAR fails."""
        Tenant.objects.create(
            tenant_name=f"acct{self.another_account}", account_id=self.another_account, org_id=self.another_org_id
        )
        self.data4create["target_org"] = "1000001"

        car_uuid = self.request_6.request_id
        url = reverse("v1_api:cross-detail", kwargs={"pk": car_uuid})

        client = APIClient()
        response = client.put(url, self.data4create, format="json", **self.associate_admin_request.META)

        self.assertEqual(response.status_code, status.HTTP_400_BAD_REQUEST)
        self.assertEqual(response.data.get("errors")[0].get("detail"), "Target org must stay the same.")

    def test_update_request_fail_org_for_requestor(self):
        """Test that updating the target org of a CAR fails."""
        self.data4create["target_org"] = "1000001"

        car_uuid = self.request_6.request_id
        url = reverse("v1_api:cross-detail", kwargs={"pk": car_uuid})

        client = APIClient()
        response = client.put(url, self.data4create, format="json", **self.associate_admin_request.META)

        self.assertEqual(response.status_code, status.HTTP_400_BAD_REQUEST)
        self.assertEqual(response.data.get("errors")[0].get("detail"), "Target org must stay the same.")

    def test_update_request_expired_for_requestor(self):
        """Test that updating an expired CAR fails."""
        self.data4create["end_date"] = self.format_date(self.ref_time + timedelta(20))

        car_uuid = self.request_3.request_id
        self.request_3.status = "expired"
        self.request_3.save()
        url = reverse("v1_api:cross-detail", kwargs={"pk": car_uuid})

        client = APIClient()
        response = client.put(url, self.data4create, format="json", **self.associate_admin_request.META)

        self.assertEqual(response.status_code, status.HTTP_400_BAD_REQUEST)
        self.assertEqual(response.data.get("errors")[0].get("detail"), "Only pending requests may be updated.")

    def test_partial_update_denied_for_updating_CAR_belong_to_others(self):
        """Test updating part of a CAR does not have relation with api caller."""
        update_data = {"start_date": self.format_date(self.ref_time + timedelta(2))}

        # request_4's user_id is "2222222", associate_admin_request'user_id is "1111111"
        # request_4's target_account is "123456", associate_admin_request's account is "xxxxxx"
        car_uuid = self.request_4.request_id
        url = reverse("v1_api:cross-detail", kwargs={"pk": str(car_uuid)})

        client = APIClient()
        response = client.patch(url, update_data, format="json", **self.associate_admin_request.META)

        self.assertEqual(response.status_code, status.HTTP_400_BAD_REQUEST)

    def test_partial_update_success_for_approver(self):
        """Test updating part of a CAR."""
        # request_2's account is "xxxxxx" same as associate_admin_request's account
        car_uuid = self.request_2.request_id
        url = reverse("v1_api:cross-detail", kwargs={"pk": str(car_uuid)})

        client = APIClient()

        # From pending to approved
        update_data = {"status": "approved"}
        response = client.patch(url, update_data, format="json", **self.associate_admin_request.META)

        self.assertEqual(response.status_code, status.HTTP_200_OK)
        self.assertEqual(response.data.get("status"), update_data.get("status"))

        # From approved to denied
        update_data = {"status": "denied"}
        response = client.patch(url, update_data, format="json", **self.associate_admin_request.META)

        self.assertEqual(response.status_code, status.HTTP_200_OK)
        self.assertEqual(response.data.get("status"), update_data.get("status"))

        # From denied to approved
        update_data = {"status": "approved"}
        response = client.patch(url, update_data, format="json", **self.associate_admin_request.META)

        self.assertEqual(response.status_code, status.HTTP_200_OK)
        self.assertEqual(response.data.get("status"), update_data.get("status"))

        # From approved to cancelled would fail
        update_data = {"status": "cancelled"}
        response = client.patch(url, update_data, format="json", **self.associate_admin_request.META)

        self.assertEqual(response.status_code, status.HTTP_400_BAD_REQUEST)

    def test_partial_update_invalid_update_denied_for_approver(self):
        """Test updating part of a CAR fail due to invalid update for approver."""
        # request_2's account is "xxxxxx" same as associate_admin_request's account
        car_uuid = self.request_2.request_id
        url = reverse("v1_api:cross-detail", kwargs={"pk": str(car_uuid)})
        client = APIClient()

        # fail to update if approver is not admin
        update_data = {"status": "approved"}
        response = client.patch(url, update_data, format="json", **self.associate_non_admin_request.META)

        self.assertEqual(response.status_code, status.HTTP_400_BAD_REQUEST)

        # fail to update field other than status
        update_data = {"start_date": self.format_date(self.ref_time + timedelta(2))}
        response = client.patch(url, update_data, format="json", **self.associate_admin_request.META)

        self.assertEqual(response.status_code, status.HTTP_400_BAD_REQUEST)

        # fail to update fields more than just status
        update_data = {"start_date": self.format_date(self.ref_time + timedelta(2)), "status": "approved"}
        response = client.patch(url, update_data, format="json", **self.associate_admin_request.META)

        self.assertEqual(response.status_code, status.HTTP_400_BAD_REQUEST)

        # approver fail to update status from pending to cancelled
        update_data = {"status": "cancelled"}
        response = client.patch(url, update_data, format="json", **self.associate_admin_request.META)

        self.assertEqual(response.status_code, status.HTTP_400_BAD_REQUEST)

    def test_partial_update_success_for_requestor(self):
        """Test updating part of a CAR."""
        # request_6's user_id is "1111111" same as associate_admin_request's user_id
        car_uuid = self.request_6.request_id
        url = reverse("v1_api:cross-detail", kwargs={"pk": str(car_uuid)})

        client = APIClient()
        update_data = {"status": "cancelled"}
        response = client.patch(url, update_data, format="json", **self.associate_admin_request.META)

        self.assertEqual(response.status_code, status.HTTP_200_OK)
        self.assertEqual(response.data.get("status"), update_data.get("status"))

    def test_partial_update_approved_request_for_requestor(self):
        """Test that updating protected fields of a CAR fails."""
        car_uuid = self.request_3.request_id
        url = reverse("v1_api:cross-detail", kwargs={"pk": str(car_uuid)})

        client = APIClient()

        # Can not partial update status from approved to other status
        update_data = {"status": "cancelled"}
        response = client.patch(url, update_data, format="json", **self.associate_admin_request.META)
        self.assertEqual(response.status_code, status.HTTP_400_BAD_REQUEST)

    def test_partial_update_expired_for_requestor(self):
        """Test that PATCHing an expired CAR fails."""
        update_data = {"end_date": self.format_date(self.ref_time + timedelta(18))}

        car_uuid = self.request_3.request_id
        self.request_3.status = "expired"
        self.request_3.save()
        url = reverse("v1_api:cross-detail", kwargs={"pk": car_uuid})

        client = APIClient()
        response = client.patch(url, update_data, format="json", **self.associate_admin_request.META)

        self.assertEqual(response.status_code, status.HTTP_400_BAD_REQUEST)

    def test_partial_update_bmi_for_requestor(self):
        """Test that PATCH with extra fields in body fails."""
        update_data = {"start_date": self.format_date(self.ref_time + timedelta(2)), "cup": "cake"}

        car_uuid = self.request_6.request_id
        url = reverse("v1_api:cross-detail", kwargs={"pk": str(car_uuid)})

        client = APIClient()
        response = client.patch(url, update_data, format="json", **self.associate_admin_request.META)
        self.assertEqual(response.status_code, status.HTTP_400_BAD_REQUEST)

    def test_update_bad_date_spec_for_requestor(self):
        """Test that PUT with body fields not matching spec fails."""
        self.data4create["target_account"] = self.another_account
        self.data4create["target_org"] = self.another_org_id
        Tenant.objects.get_or_create(
            tenant_name=f"acct{self.another_account}", account_id=self.another_account, org_id=self.another_org_id
        )
        self.data4create["end_date"] = 12252021

        car_uuid = self.request_1.request_id
        self.request_1.target_account = self.another_account
        self.request_1.target_org = self.another_org_id
        self.request_1.status = "pending"
        self.request_1.save()
        url = reverse("v1_api:cross-detail", kwargs={"pk": car_uuid})

        client = APIClient()
        response = client.put(url, self.data4create, format="json", **self.associate_admin_request.META)

        self.assertEqual(response.status_code, status.HTTP_400_BAD_REQUEST)
        self.assertEqual(
            response.data.get("errors")[0].get("detail"),
            "Datetime has wrong format. Use one of these formats instead: MM/DD/YYYY.",
        )

    def test_partial_update_bad_date_spec_for_requestor(self):
        """Test that PATCH with body fields not matching spec fails."""
        update_data = {"start_date": 12252021}

        car_uuid = self.request_6.request_id
        url = reverse("v1_api:cross-detail", kwargs={"pk": str(car_uuid)})

        client = APIClient()
        response = client.patch(url, update_data, format="json", **self.associate_admin_request.META)
        self.assertEqual(response.status_code, status.HTTP_400_BAD_REQUEST)

    def test_update_bad_uuid(self):
        """Test that update endpoints reject invalid UUIDs."""
        bad_uuids = [
            "imateapot!",  # Not even close
            str(self.request_5.request_id).replace("-", ""),  # Malformed but valid UUID
            "7g895hq3-6204-43e6-9g4c-20de5f61e021",  # Non-hex values in UUID
            None,
        ]

        client = APIClient()
        for bad_uuid in bad_uuids:
            url = reverse("v1_api:cross-detail", kwargs={"pk": bad_uuid})
            response = client.put(url, self.data4create, format="json", **self.associate_admin_request.META)
            self.assertEqual(response.status_code, status.HTTP_400_BAD_REQUEST)
            response = client.patch(url, self.data4create, format="json", **self.associate_admin_request.META)
            self.assertEqual(response.status_code, status.HTTP_400_BAD_REQUEST)

    def test_create_principal_on_approval(self):
        """Test that moving a car to approved creates a principal."""
        update_data = {"status": "approved"}
        principal_name = get_cross_principal_name(self.request_2.target_org, self.request_2.user_id)
        car_uuid = self.request_2.request_id
        url = reverse("v1_api:cross-detail", kwargs={"pk": str(car_uuid)})
        tenant = Tenant.objects.get(org_id=self.request_2.target_org)

        client = APIClient()
        response = client.patch(url, update_data, format="json", **self.associate_admin_request.META)

        self.assertEqual(response.status_code, status.HTTP_200_OK)
        self.assertEqual(response.data.get("status"), update_data.get("status"))
        # Principal created in public schema
        princ = Principal.objects.get(username__iexact=principal_name)
        self.assertEqual(princ.username, principal_name)
        self.assertEqual(princ.tenant, tenant)
        self.assertTrue(princ.cross_account)

    def test_cross_account_request_ordering_filter(self):
        """Test ordering filter for request id, created/start/end date."""
        client = APIClient()
        # Sort by Request ID
        response = client.get(
            f"{URL_LIST}?query_by=user_id&order_by=request_id", **self.associate_non_admin_request.META
        )

        self.assertEqual(response.status_code, status.HTTP_200_OK)
        self.assertEqual(len(response.data["data"]), 4)
        self.assertTrue(response.data["data"][0].get("request_id") < response.data["data"][1].get("request_id"))

        # Sorting the dates
        ## request_1 is created a little bit earlier than request_6, therefore, the
        ## first should be not_anemic_request_1
        response = client.get(
            f"{URL_LIST}?query_by=user_id&order_by=-created", **self.associate_non_admin_request.META
        )
        self.assertEqual(response.data["data"][0].get("request_id"), str(self.not_anemic_request_1.request_id))

        ## set start_date of request_3 to a day later
        self.request_3.start_date = self.ref_time + timedelta(1)
        self.request_3.save()
        response = client.get(
            f"{URL_LIST}?query_by=user_id&order_by=start_date", **self.associate_non_admin_request.META
        )
        self.assertEqual(response.data["data"][0].get("request_id"), str(self.request_1.request_id))

        ## set start_date of request_3 to 21 days later so its end_date bigger than request_1
        self.request_3.end_date = self.ref_time + timedelta(21)
        self.request_3.save()
        response = client.get(
            f"{URL_LIST}?query_by=user_id&order_by=-end_date", **self.associate_non_admin_request.META
        )
        self.assertEqual(response.data["data"][0].get("request_id"), str(self.request_3.request_id))

    @patch(
        "management.principal.proxy.PrincipalProxy.request_filtered_principals",
        return_value={
            "status_code": 200,
            "data": [
                {
                    "username": "test_user",
                    "email": "test_user@email.com",
                    "first_name": "user",
                    "last_name": "test",
                    "account_number": "567890",
                    "user_id": "1111111",
                }
            ],
        },
    )
    def test_list_requests_query_by_org_id_success(self, mock_request):
        """Test that cross account request stores org_id."""
        client = APIClient()
        response = client.get(f"{URL_LIST}{self.request_2.request_id}/", **self.headers)

        self.assertEqual(response.status_code, status.HTTP_200_OK)
        self.assertEqual(response.data.get("email"), "test_user@email.com")
        self.assertEqual(response.data.get("target_org"), self.org_id)
        self.assertEqual(len(response.data.get("roles")), 2)

<<<<<<< HEAD
    @override_settings(PRINCIPAL_USER_DOMAIN="localhost")
    def test_approval_replicates_bindings(self):
        """Test that when cross account access is approved, role bindings are replicated to Relations."""
        # Modify pending request such that it includes roles
        farmer = self.fixture.new_system_role("Farmer", ["farm:soil:rake"])
        fisher = self.fixture.new_system_role("Fisher", ["stream:fish:catch"])
        # Should not include this one
        self.fixture.new_system_role("NotGranted", ["app1:resource1:action1"])

        # Add roles to request for user 2222222 and approve it.
        self.add_roles_to_request(self.request_4, [farmer, fisher])

        with patch(
            "api.cross_access.relation_api_dual_write_cross_access_handler.OutboxReplicator",
            new=partial(InMemoryRelationReplicator, self.relations),
        ):
            # generated relations to approve request
            self.approve_request(self.request_4)

        # Check that the roles are now bound to the user in the target account (default workspace)
        default_workspace_id = Workspace.objects.get(tenant__org_id=self.org_id, type=Workspace.Types.DEFAULT).id
        default_bindings = self.relations.find_tuples(
            # Tuples for bindings to the default workspace
            all_of(resource("rbac", "workspace", default_workspace_id), relation("binding"))
        )

        # Of these bindings, look for the ones that are for the user 2222222
        cross_account_bindings, _ = self.relations.find_group_with_tuples(
            # Tuples which are...
            # grouped by resource
            group_by=lambda t: (t.resource_type_namespace, t.resource_type_name, t.resource_id),
            # where the resource is one of the default role bindings...
            group_filter=lambda group: group[0] == "rbac"
            and group[1] == "role_binding"
            and group[2] in {str(binding.subject_id) for binding in default_bindings},
            # and where one of the tuples from that binding has...
            predicates=[
                all_of(
                    # a subject relation
                    relation("subject"),
                    # to the user in the CAR
                    subject("rbac", "principal", "localhost/2222222"),
                ),
                relation("role"),
            ],
        )

        # Assert the roles are correct for these bindings – one per role that was included in the request,
        # and not any not included in the request
        self.assertEqual(len(cross_account_bindings), 2, f"Expected 2 bindings but got {len(cross_account_bindings)}")

        # Collect all the bound roles by iterating over the bindings and getting the subjects of the role relation
        bound_roles = {
            t.subject_id for _, tuples in cross_account_bindings.items() for t in tuples if t.relation == "role"
        }

        # Assert the bindings are to roles with the same ID
        self.assertEqual(
            bound_roles,
            {str(farmer.uuid), str(fisher.uuid)},
            f"Expected roles {farmer.uuid} and {fisher.uuid} but got {bound_roles}",
        )
=======
    @patch(
        "management.principal.proxy.PrincipalProxy.request_filtered_principals",
        return_value={
            "status_code": 200,
            "data": [
                {
                    "username": "test_user",
                    "email": "test_user@email.com",
                    "first_name": "user",
                    "last_name": "test",
                    "account_number": "567890",
                    "user_id": "1111111",
                },
                {
                    "username": "test_user_2",
                    "email": "test_user_2@email.com",
                    "first_name": "user_2",
                    "last_name": "test",
                    "account_number": "123456",
                    "user_id": "2222222",
                },
            ],
        },
    )
    def test_list_requests_query_limit_offset(self, mock_request):
        """Test limit and offset when listing the cross account requests."""
        client = APIClient()
        default_limit = 10
        default_offset = 0
        # Test that default values for limit and offset are returned for
        # query with no limit and offset
        response = client.get(URL_LIST, **self.headers)
        self.assertEqual(response.status_code, status.HTTP_200_OK)
        self.assertEqual(len(response.data["data"]), 4)
        self.assertEqual(response.data.get("meta").get("limit"), default_limit)
        self.assertEqual(response.data.get("meta").get("offset"), default_offset)

        # Test that default values for limit and offset are returned for
        # query with invalid limit or offset
        for limit, offset in [("xxx", "xxx"), ("", "")]:
            url = f"{URL_LIST}?limit={limit}&offset={offset}"
            response = client.get(url, **self.headers)
            self.assertEqual(response.status_code, status.HTTP_200_OK)
            self.assertEqual(len(response.data["data"]), 4)
            self.assertEqual(response.data.get("meta").get("limit"), default_limit)
            self.assertEqual(response.data.get("meta").get("offset"), default_offset)

        # Test that correct values for limit and offset are returned for
        # query with specific limit or offset
        url = f"{URL_LIST}?limit={2}&offset={2}"
        response = client.get(url, **self.headers)
        self.assertEqual(response.status_code, status.HTTP_200_OK)
        self.assertEqual(len(response.data["data"]), 2)
        self.assertEqual(response.data.get("meta").get("limit"), 2)
        self.assertEqual(response.data.get("meta").get("offset"), 2)
>>>>>>> 1b0edbbe
<|MERGE_RESOLUTION|>--- conflicted
+++ resolved
@@ -772,7 +772,6 @@
         self.assertEqual(response.data.get("target_org"), self.org_id)
         self.assertEqual(len(response.data.get("roles")), 2)
 
-<<<<<<< HEAD
     @override_settings(PRINCIPAL_USER_DOMAIN="localhost")
     def test_approval_replicates_bindings(self):
         """Test that when cross account access is approved, role bindings are replicated to Relations."""
@@ -835,7 +834,7 @@
             {str(farmer.uuid), str(fisher.uuid)},
             f"Expected roles {farmer.uuid} and {fisher.uuid} but got {bound_roles}",
         )
-=======
+
     @patch(
         "management.principal.proxy.PrincipalProxy.request_filtered_principals",
         return_value={
@@ -890,5 +889,4 @@
         self.assertEqual(response.status_code, status.HTTP_200_OK)
         self.assertEqual(len(response.data["data"]), 2)
         self.assertEqual(response.data.get("meta").get("limit"), 2)
-        self.assertEqual(response.data.get("meta").get("offset"), 2)
->>>>>>> 1b0edbbe
+        self.assertEqual(response.data.get("meta").get("offset"), 2)