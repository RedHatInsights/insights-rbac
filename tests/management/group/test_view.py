#
# Copyright 2019 Red Hat, Inc.
#
# This program is free software: you can redistribute it and/or modify
# it under the terms of the GNU Affero General Public License as
# published by the Free Software Foundation, either version 3 of the
# License, or (at your option) any later version.
#
# This program is distributed in the hope that it will be useful,
# but WITHOUT ANY WARRANTY; without even the implied warranty of
# MERCHANTABILITY or FITNESS FOR A PARTICULAR PURPOSE.  See the
# GNU Affero General Public License for more details.
#
# You should have received a copy of the GNU Affero General Public License
# along with this program.  If not, see <https://www.gnu.org/licenses/>.
#
"""Test the group viewset."""
import random
from unittest.mock import call, patch, ANY
from uuid import uuid4

from django.db import transaction
from django.conf import settings
from django.urls import reverse
from rest_framework import status
from rest_framework.test import APIClient

from api.models import Tenant, User
from management.cache import TenantCache
from management.models import Group, Principal, Policy, Role, ExtRoleRelation, ExtTenant
from tests.core.test_kafka import copy_call_args
from tests.identity_request import IdentityRequest


class GroupViewsetTests(IdentityRequest):
    """Test the group viewset."""

    def setUp(self):
        """Set up the group viewset tests."""
        super().setUp()
        request = self.request_context["request"]
        user = User()
        user.username = self.user_data["username"]
        user.account = self.customer_data["account_id"]
        user.org_id = self.customer_data["org_id"]
        user.admin = True
        request.user = user

        self.dummy_role_id = uuid4()

        test_tenant_org_id = "100001"

        # we need to delete old test_tenant's that may exist in cache
        TENANTS = TenantCache()
        TENANTS.delete_tenant(test_tenant_org_id)

        self.test_tenant = Tenant(
            tenant_name="acct1111111", account_id="1111111", org_id=test_tenant_org_id, ready=True
        )
        self.test_tenant.save()
        self.test_principal = Principal(username="test_user", tenant=self.test_tenant)
        self.test_principal.save()
        self.test_principalB = Principal(username="mock_user", tenant=self.test_tenant)
        self.test_principalB.save()
        self.test_principalC = Principal(username="user_not_attached_to_group_explicitly", tenant=self.test_tenant)
        self.test_principalC.save()
        user_data = {"username": "test_user", "email": "test@gmail.com"}
        test_request_context = self._create_request_context(
            {"account_id": "1111111", "tenant_name": "acct1111111", "org_id": test_tenant_org_id},
            user_data,
            is_org_admin=True,
        )
        test_request = test_request_context["request"]
        self.test_headers = test_request.META

        self.public_tenant = Tenant.objects.get(tenant_name="public")
        self.principal = Principal(username=self.user_data["username"], tenant=self.tenant)
        self.principal.save()
        self.principalB = Principal(username="mock_user", tenant=self.tenant)
        self.principalB.save()
        self.principalC = Principal(username="user_not_attached_to_group_explicitly", tenant=self.tenant)
        self.principalC.save()
        self.group = Group(name="groupA", tenant=self.tenant)
        self.group.save()
        self.role = Role.objects.create(
            name="roleA", description="A role for a group.", system=True, tenant=self.tenant
        )
        self.ext_tenant = ExtTenant.objects.create(name="foo")
        self.ext_role_relation = ExtRoleRelation.objects.create(role=self.role, ext_tenant=self.ext_tenant)
        self.policy = Policy.objects.create(name="policyA", group=self.group, tenant=self.tenant)
        self.policy.roles.add(self.role)
        self.policy.save()
        self.group.policies.add(self.policy)
        self.group.principals.add(self.principal, self.principalB)
        self.group.save()

        self.defGroup = Group(name="groupDef", platform_default=True, system=True, tenant=self.public_tenant)
        self.defGroup.save()
        self.defGroup.principals.add(self.principal, self.test_principal)
        self.defGroup.save()
        self.defPolicy = Policy(name="defPolicy", system=True, tenant=self.public_tenant, group=self.defGroup)
        self.defPolicy.save()

        self.adminGroup = Group(name="groupAdmin", admin_default=True, tenant=self.public_tenant, system=True)
        self.adminGroup.save()
        self.adminGroup.principals.add(self.principal, self.test_principal)
        self.adminGroup.save()
        self.adminPolicy = Policy(name="adminPolicy", tenant=self.public_tenant, group=self.adminGroup)
        self.adminPolicy.save()

        self.emptyGroup = Group(name="groupE", tenant=self.tenant)
        self.emptyGroup.save()

        self.groupB = Group.objects.create(name="groupB", tenant=self.tenant)
        self.groupB.principals.add(self.principal, self.principal)
        self.policyB = Policy.objects.create(name="policyB", group=self.groupB, tenant=self.tenant)
        self.roleB = Role.objects.create(name="roleB", system=False, tenant=self.tenant)
        self.policyB.roles.add(self.roleB)
        self.policyB.save()

        # role that's not assigned to principal
        self.roleOrphan = Role.objects.create(name="roleOrphan", tenant=self.tenant)

        # group that associates with multipal roles
        self.groupMultiRole = Group.objects.create(name="groupMultiRole", tenant=self.tenant)
        self.policyMultiRole = Policy.objects.create(name="policyMultiRole", tenant=self.tenant)
        self.policyMultiRole.roles.add(self.role)
        self.policyMultiRole.roles.add(self.roleB)
        self.groupMultiRole.policies.add(self.policyMultiRole)

    def tearDown(self):
        """Tear down group viewset tests."""
        Group.objects.all().delete()
        Principal.objects.all().delete()
        Role.objects.all().delete()
        Policy.objects.all().delete()

    @patch(
        "management.principal.proxy.PrincipalProxy.request_filtered_principals",
        return_value={"status_code": 200, "data": []},
    )
    @patch("core.kafka.RBACProducer.send_kafka_message")
    def test_create_group_success(self, send_kafka_message, mock_request):
        """Test that we can create a group."""
        with self.settings(NOTIFICATIONS_ENABLED=True):
            group_name = "groupC"
            test_data = {"name": group_name}

            if settings.AUTHENTICATE_WITH_ORG_ID:
                org_id = self.customer_data["org_id"]
            else:
                org_id = None

            # create a group
            url = reverse("group-list")
            client = APIClient()
            response = client.post(url, test_data, format="json", **self.headers)
            uuid = response.data.get("uuid")
            self.assertEqual(response.status_code, status.HTTP_201_CREATED)

            # test that created group is added correctly within audit logs
            al_url = "/api/v1/auditlogs/"
            al_client = APIClient()
            al_response = al_client.get(al_url, **self.headers)
            retrieve_data = al_response.data.get("data")
            al_list = retrieve_data
            al_dict = al_list[0]

            al_dict_requester = al_dict["requester"]
            al_dict_description = al_dict["description"]
            al_dict_resource = al_dict["resource"]
            al_dict_action = al_dict["action"]

            self.assertEqual(self.user_data["username"], al_dict_requester)
            self.assertIsNotNone(al_dict_description)
            self.assertEqual(al_dict_resource, "group")
            self.assertEqual(al_dict_action, "create")

            # test that we can retrieve the group
            url = reverse("group-detail", kwargs={"uuid": response.data.get("uuid")})
            response = client.get(url, **self.headers)
            group = Group.objects.get(uuid=uuid)

            self.assertIsNotNone(uuid)
            self.assertIsNotNone(response.data.get("name"))
            self.assertEqual(group_name, response.data.get("name"))
            self.assertEqual(group.tenant, self.tenant)
            send_kafka_message.assert_called_with(
                settings.NOTIFICATIONS_TOPIC,
                {
                    "bundle": "console",
                    "application": "rbac",
                    "event_type": "group-created",
                    "timestamp": ANY,
                    "account_id": self.customer_data["account_id"],
                    "events": [
                        {
                            "metadata": {},
                            "payload": {
                                "name": group_name,
                                "username": self.user_data["username"],
                                "uuid": str(group.uuid),
                            },
                        }
                    ],
                    "org_id": org_id,
                },
                ANY,
            )

    def test_create_default_group(self):
        """Test that system groups can be created."""
        group_name = "groupDef"

        # test group retrieval
        client = APIClient()
        url = reverse("group-detail", kwargs={"uuid": self.defGroup.uuid})
        response = client.get(url, **self.headers)

        self.assertIsNotNone(response.data.get("uuid"))
        self.assertIsNotNone(response.data.get("name"))
        self.assertTrue(response.data.get("platform_default"))
        self.assertEqual(group_name, response.data.get("name"))

    def test_create_group_invalid(self):
        """Test that creating an invalid group returns an error."""
        test_data = {}
        url = reverse("group-list")
        client = APIClient()
        response = client.post(url, test_data, format="json", **self.headers)
        self.assertEqual(response.status_code, status.HTTP_400_BAD_REQUEST)

    def test_create_duplicate_group(self):
        """Test that creating a duplicate group is not allowed."""
        group_name = "groupC"
        test_data = {"name": group_name}

        # create a group
        with transaction.atomic():
            url = reverse("group-list")
            client = APIClient()
            response = client.post(url, test_data, format="json", **self.headers)
            self.assertEqual(response.status_code, status.HTTP_201_CREATED)

            response = client.post(url, test_data, format="json", **self.headers)
            self.assertEqual(response.status_code, status.HTTP_400_BAD_REQUEST)

    def test_create_group_with_reserved_name(self):
        """Test that creating a group with reserved name is not allowed."""

        # create a group
        url = reverse("group-list")
        client = APIClient()

        test_data = {"name": "Custom default access"}
        response = client.post(url, test_data, format="json", **self.headers)
        self.assertEqual(response.status_code, status.HTTP_400_BAD_REQUEST)

        test_data = {"name": "default access"}
        response = client.post(url, test_data, format="json", **self.headers)
        self.assertEqual(response.status_code, status.HTTP_400_BAD_REQUEST)

    def test_group_filter_by_any_role_name_in_a_list_success(self):
        """Test default behaviour that filter groups by any role name in a list success."""
        url = "{}?role_names={},{}".format(reverse("group-list"), "RoleA", "RoleB")
        client = APIClient()
        response = client.get(url, **self.headers)

        self.assertTrue(response.data.get("meta").get("count") == 3)

        expected_groups = [self.group.name, self.groupB.name, self.groupMultiRole.name]
        self.assertEqual(expected_groups, [group.get("name") for group in response.data.get("data")])

    def test_group_filter_by_all_role_name_in_a_list_success(self):
        """Test that filter groups by all role names in a list success."""
        url = "{}?role_names={},{}&role_discriminator=all".format(reverse("group-list"), "RoleA", "roleB")
        client = APIClient()
        response = client.get(url, **self.headers)

        self.assertTrue(response.data.get("meta").get("count") == 1)

        expected_groups = [self.groupMultiRole.name]
        self.assertEqual(expected_groups, [group.get("name") for group in response.data.get("data")])

    def test_group_filter_with_invalid_discriminator_failure(self):
        """Test that filter groups with invalid discriminator returns failed validation."""
        url = "{}?role_names={},{}&role_discriminator=invalid".format(reverse("group-list"), "roleA", "ROLEb")
        client = APIClient()
        response = client.get(url, **self.headers)

        self.assertEqual(response.status_code, status.HTTP_400_BAD_REQUEST)

    def test_group_filter_by_guids_with_invalid_guid(self):
        """Test that an invalid guid in a list of guids returns an error."""
        url = "{}?uuids=invalid"
        client = APIClient()
        response = client.get(url, **self.headers)
        # FIXME: This seems inconsistent with GUID validation we added elsewhere
        self.assertEqual(response.status_code, status.HTTP_404_NOT_FOUND)

    @patch(
        "management.principal.proxy.PrincipalProxy.request_filtered_principals",
        return_value={"status_code": 200, "data": []},
    )
    def test_read_group_success(self, mock_request):
        """Test that we can read a group."""
        url = reverse("group-detail", kwargs={"uuid": self.group.uuid})
        client = APIClient()
        response = client.get(url, **self.headers)

        self.assertEqual(response.status_code, status.HTTP_200_OK)
        self.assertIsNotNone(response.data.get("name"))
        self.assertEqual(self.group.name, response.data.get("name"))
        self.assertEqual(len(response.data.get("roles")), 1)
        self.assertEqual(response.data.get("roles")[0]["uuid"], str(self.role.uuid))

    def test_read_group_invalid(self):
        """Test that reading an invalid group returns an error."""
        url = reverse("group-detail", kwargs={"uuid": uuid4()})
        client = APIClient()
        response = client.get(url, **self.headers)
        self.assertEqual(response.status_code, status.HTTP_404_NOT_FOUND)

    def test_read_group_nonguid(self):
        """Test that reading a group with an invalid UUID returns an error."""
        url = reverse("group-detail", kwargs={"uuid": "potato"})
        client = APIClient()
        response = client.get(url, **self.headers)
        self.assertEqual(response.status_code, status.HTTP_400_BAD_REQUEST)

    def test_read_group_list_success(self):
        """Test that we can read a list of groups."""
        url = reverse("group-list")
        client = APIClient()
        response = client.get(url, **self.headers)

        self.assertEqual(response.status_code, status.HTTP_200_OK)
        for keyname in ["meta", "links", "data"]:
            self.assertIn(keyname, response.data)
        self.assertIsInstance(response.data.get("data"), list)
        self.assertEqual(len(response.data.get("data")), 6)

        group = response.data.get("data")[0]
        self.assertIsNotNone(group.get("name"))
        self.assertEqual(group.get("name"), self.group.name)

    def test_get_group_by_partial_name_by_default(self):
        """Test that getting groups by name returns partial match by default."""
        url = reverse("group-list")
        url = "{}?name={}".format(url, "group")
        client = APIClient()
        response = client.get(url, **self.headers)
        self.assertEqual(response.data.get("meta").get("count"), 6)

    def test_get_group_by_partial_name_explicit(self):
        """Test that getting groups by name returns partial match when specified."""
        url = reverse("group-list")
        url = "{}?name={}&name_match={}".format(url, "group", "partial")
        client = APIClient()
        response = client.get(url, **self.headers)
        self.assertEqual(response.data.get("meta").get("count"), 6)

    def test_get_group_by_name_invalid_criteria(self):
        """Test that getting groups by name fails with invalid name_match."""
        url = reverse("group-list")
        url = "{}?name={}&name_match={}".format(url, "group", "bad_criteria")
        client = APIClient()
        response = client.get(url, **self.headers)
        self.assertEqual(response.status_code, status.HTTP_400_BAD_REQUEST)

    def test_get_group_by_exact_name_match(self):
        """Test that getting groups by name returns exact match."""
        url = reverse("group-list")
        url = "{}?name={}&name_match={}".format(url, self.group.name, "exact")
        client = APIClient()
        response = client.get(url, **self.headers)
        self.assertEqual(response.data.get("meta").get("count"), 1)
        group = response.data.get("data")[0]
        self.assertEqual(group.get("name"), self.group.name)

    def test_get_group_by_exact_name_no_match(self):
        """Test that getting groups by name returns no results with exact match."""
        url = reverse("group-list")
        url = "{}?name={}&name_match={}".format(url, "group", "exact")
        client = APIClient()
        response = client.get(url, **self.headers)
        self.assertEqual(response.data.get("meta").get("count"), 0)

    def test_get_group_invalid_sort_order_ignored(self):
        """Test that an invalid sort order value is ignored when getting groups."""
        url = reverse("group-list")
        url = "{}?order_by=potato".format(url)
        client = APIClient()
        response = client.get(url, **self.headers)
        self.assertEqual(response.status_code, status.HTTP_200_OK)

    def test_filter_group_list_by_uuid_success(self):
        """Test that we can filter a list of groups by uuid."""
        url = f"{reverse('group-list')}?uuid={self.group.uuid}"
        client = APIClient()
        response = client.get(url, **self.headers)

        self.assertEqual(response.status_code, status.HTTP_200_OK)
        for keyname in ["meta", "links", "data"]:
            self.assertIn(keyname, response.data)
        self.assertIsInstance(response.data.get("data"), list)
        self.assertEqual(len(response.data.get("data")), 1)

        group = response.data.get("data")[0]
        self.assertIsNotNone(group.get("name"))
        self.assertEqual(group.get("name"), self.group.name)

    def test_filter_group_list_by_uuid_multiple(self):
        """Test that we can filter a list of groups by uuid."""
        url = f"{reverse('group-list')}?uuid={self.group.uuid},{self.groupB.uuid}"
        client = APIClient()
        response = client.get(url, **self.headers)

        self.assertEqual(response.status_code, status.HTTP_200_OK)
        for keyname in ["meta", "links", "data"]:
            self.assertIn(keyname, response.data)
        self.assertIsInstance(response.data.get("data"), list)
        self.assertEqual(len(response.data.get("data")), 2)

        group = response.data.get("data")[0]
        self.assertIsNotNone(group.get("name"))
        self.assertEqual(group.get("name"), self.group.name)
        group = response.data.get("data")[1]
        self.assertIsNotNone(group.get("name"))
        self.assertEqual(group.get("name"), self.groupB.name)

    def test_filter_group_list_by_uuid_fail(self):
        """Test that filtering by a nonexistent uuid returns nothing."""
        url = f"{reverse('group-list')}?uuid={uuid4()}"
        client = APIClient()
        response = client.get(url, **self.headers)

        self.assertEqual(response.status_code, status.HTTP_200_OK)
        for keyname in ["meta", "links", "data"]:
            self.assertIn(keyname, response.data)
        self.assertEqual(response.data.get("data"), [])
        self.assertEqual(len(response.data.get("data")), 0)

    def test_filter_group_list_by_system_true(self):
        """Test that we can filter a list of groups by system flag true."""
        system_group = Group.objects.create(system=True, tenant=self.tenant)
        url = f"{reverse('group-list')}?system=true"
        client = APIClient()
        response = client.get(url, **self.headers)

        self.assertEqual(response.status_code, status.HTTP_200_OK)
        response_group_uuids = [group["uuid"] for group in response.data.get("data")]
        self.assertCountEqual(
            response_group_uuids, [str(self.defGroup.uuid), str(system_group.uuid), str(self.adminGroup.uuid)]
        )

    def test_filter_group_list_by_system_false(self):
        """Test that we can filter a list of groups by system flag false."""
        url = f"{reverse('group-list')}?system=false"
        client = APIClient()
        response = client.get(url, **self.headers)

        self.assertEqual(response.status_code, status.HTTP_200_OK)
        self.assertEqual(len(response.data.get("data")), 4)
        response_group_uuids = [group["uuid"] for group in response.data.get("data")]
        self.assertCountEqual(
            response_group_uuids,
            [
                str(self.group.uuid),
                str(self.groupB.uuid),
                str(self.emptyGroup.uuid),
                str(self.groupMultiRole.uuid),
            ],
        )

    def test_filter_group_list_by_platform_default_true(self):
        """Test that we can filter a list of groups by platform_default flag true."""
        default_group = Group.objects.create(
            name="Platform Default", platform_default=True, system=False, tenant=self.tenant
        )

        url = f"{reverse('group-list')}?platform_default=true"
        client = APIClient()
        response = client.get(url, **self.headers)

        self.assertEqual(response.status_code, status.HTTP_200_OK)
        response_group_uuids = [group["uuid"] for group in response.data.get("data")]
        # Tenant default group will be returned instead of the public one
        self.assertCountEqual(response_group_uuids, [str(default_group.uuid)])

    def test_filter_group_list_by_platform_default_false(self):
        """Test that we can filter a list of groups by platform_default flag false."""
        url = f"{reverse('group-list')}?platform_default=false"
        client = APIClient()
        response = client.get(url, **self.headers)

        self.assertEqual(response.status_code, status.HTTP_200_OK)
        self.assertEqual(len(response.data.get("data")), 5)
        response_group_uuids = [group["uuid"] for group in response.data.get("data")]
        self.assertCountEqual(
            response_group_uuids,
            [
                str(self.group.uuid),
                str(self.groupB.uuid),
                str(self.emptyGroup.uuid),
                str(self.groupMultiRole.uuid),
                str(self.adminGroup.uuid),
            ],
        )

    def test_filter_group_list_by_admin_default_true(self):
        """Test that we can filter a list of groups by admin default flag true."""
        default_group = Group.objects.create(
            name="Default admin access", admin_default=True, system=False, tenant=self.tenant
        )

        url = f"{reverse('group-list')}?admin_default=true"
        client = APIClient()
        response = client.get(url, **self.headers)

        self.assertEqual(response.status_code, status.HTTP_200_OK)
        response_group_uuids = [group["uuid"] for group in response.data.get("data")]
        # Tenant default group will be returned instead of the public one
        self.assertCountEqual(response_group_uuids, [str(default_group.uuid)])

    def test_filter_group_list_by_admin_default_false(self):
        """Test that we can filter a list of groups by admin_default flag false."""
        url = f"{reverse('group-list')}?admin_default=false"
        client = APIClient()
        response = client.get(url, **self.headers)

        self.assertEqual(response.status_code, status.HTTP_200_OK)
        self.assertEqual(len(response.data.get("data")), 5)
        response_group_uuids = [group["uuid"] for group in response.data.get("data")]
        self.assertCountEqual(
            response_group_uuids,
            [
                str(self.group.uuid),
                str(self.groupB.uuid),
                str(self.emptyGroup.uuid),
                str(self.groupMultiRole.uuid),
                str(self.defGroup.uuid),
            ],
        )

    @patch(
        "management.principal.proxy.PrincipalProxy.request_filtered_principals",
        return_value={"status_code": 200, "data": []},
    )
    @patch("core.kafka.RBACProducer.send_kafka_message")
    def test_update_group_success(self, send_kafka_message, mock_request):
        """Test that we can update an existing group."""
        with self.settings(NOTIFICATIONS_ENABLED=True):
            updated_name = self.group.name + "_update"
            test_data = {"name": updated_name}

            if settings.AUTHENTICATE_WITH_ORG_ID:
                org_id = self.customer_data["org_id"]
            else:
                org_id = None

            url = reverse("group-detail", kwargs={"uuid": self.group.uuid})
            client = APIClient()
            response = client.put(url, test_data, format="json", **self.headers)
            self.assertEqual(response.status_code, status.HTTP_200_OK)

            self.assertIsNotNone(response.data.get("uuid"))
            self.assertEqual(updated_name, response.data.get("name"))

            send_kafka_message.assert_called_with(
                settings.NOTIFICATIONS_TOPIC,
                {
                    "bundle": "console",
                    "application": "rbac",
                    "event_type": "group-updated",
                    "timestamp": ANY,
                    "account_id": self.customer_data["account_id"],
                    "events": [
                        {
                            "metadata": {},
                            "payload": {
                                "name": updated_name,
                                "username": self.user_data["username"],
                                "uuid": str(self.group.uuid),
                            },
                        }
                    ],
                    "org_id": org_id,
                },
                ANY,
            )
        # test that updated group is added correctly within audit logs
        al_url = "/api/v1/auditlogs/"
        al_client = APIClient()
        al_response = al_client.get(al_url, **self.headers)
        retrieve_data = al_response.data.get("data")
        al_list = retrieve_data
        al_dict = al_list[0]

        al_dict_requester = al_dict["requester"]
        al_dict_description = al_dict["description"]
        al_dict_resource = al_dict["resource"]
        al_dict_action = al_dict["action"]

        self.assertEqual(self.user_data["username"], al_dict_requester)
        self.assertIsNotNone(al_dict_description)
        self.assertEqual(al_dict_resource, "group")
        self.assertEqual(al_dict_action, "edit")

    def test_update_default_group(self):
        """Test that platform_default groups are protected from updates"""
        url = reverse("group-detail", kwargs={"uuid": self.defGroup.uuid})
        test_data = {"name": self.defGroup.name + "_updated"}
        client = APIClient()
        response = client.put(url, test_data, format="json", **self.headers)
        self.assertEqual(response.status_code, status.HTTP_400_BAD_REQUEST)

    def test_update_admin_default_group(self):
        """Test that admin_default groups are protected from updates"""
        url = reverse("group-detail", kwargs={"uuid": self.adminGroup.uuid})
        test_data = {"name": self.adminGroup.name + "_updated"}
        client = APIClient()
        response = client.put(url, test_data, format="json", **self.headers)
        self.assertEqual(response.status_code, status.HTTP_400_BAD_REQUEST)

    def test_update_admin_default_group_roles(self):
        """Test that admin_default groups' roles are protected from updates"""
        url = reverse("group-roles", kwargs={"uuid": self.adminGroup.uuid})
        test_data = {"roles": [self.roleB.uuid]}
        client = APIClient()
        response = client.post(url, test_data, format="json", **self.headers)
        self.assertEqual(response.status_code, status.HTTP_400_BAD_REQUEST)

    @patch(
        "management.principal.proxy.PrincipalProxy.request_filtered_principals",
        return_value={"status_code": 200, "data": [{"username": "test_user"}]},
    )
    def test_add_group_principals_admin_default(self, mock_request):
        """Test that adding a principal to a group returns successfully."""
        # Create a group and a cross account user.
        cross_account_user = Principal.objects.create(
            username="cross_account_user", cross_account=True, tenant=self.tenant
        )

        url = reverse("group-principals", kwargs={"uuid": self.adminGroup.uuid})
        client = APIClient()
        username = "test_user"
        test_data = {"principals": [{"username": username}, {"username": "cross_account_user"}]}
        response = client.post(url, test_data, format="json", **self.headers)
        self.assertEqual(response.status_code, status.HTTP_400_BAD_REQUEST)

    def test_update_group_invalid(self):
        """Test that updating an invalid group returns an error."""
        url = reverse("group-detail", kwargs={"uuid": uuid4()})
        client = APIClient()
        response = client.put(url, {}, format="json", **self.headers)
        self.assertEqual(response.status_code, status.HTTP_404_NOT_FOUND)

    def test_update_group_invalid_guid(self):
        """Test that an invalid GUID on update causes a 400."""
        url = reverse("group-detail", kwargs={"uuid": "invalid_guid"})
        client = APIClient()
        response = client.put(url, {}, format="json", **self.headers)
        self.assertEqual(response.status_code, status.HTTP_400_BAD_REQUEST)

    @patch("core.kafka.RBACProducer.send_kafka_message")
    def test_delete_group_success(self, send_kafka_message):
        """Test that we can delete an existing group."""
        with self.settings(NOTIFICATIONS_ENABLED=True):
            url = reverse("group-detail", kwargs={"uuid": self.group.uuid})
            client = APIClient()
            response = client.delete(url, **self.headers)
            self.assertEqual(response.status_code, status.HTTP_204_NO_CONTENT)

            if settings.AUTHENTICATE_WITH_ORG_ID:
                org_id = self.customer_data["org_id"]
            else:
                org_id = None

            # verify the group no longer exists
            response = client.get(url, **self.headers)
            self.assertEqual(response.status_code, status.HTTP_404_NOT_FOUND)

            send_kafka_message.assert_called_with(
                settings.NOTIFICATIONS_TOPIC,
                {
                    "bundle": "console",
                    "application": "rbac",
                    "event_type": "group-deleted",
                    "timestamp": ANY,
                    "account_id": self.customer_data["account_id"],
                    "events": [
                        {
                            "metadata": {},
                            "payload": {
                                "name": self.group.name,
                                "username": self.user_data["username"],
                                "uuid": str(self.group.uuid),
                            },
                        }
                    ],
                    "org_id": org_id,
                },
                ANY,
            )
        # test that deleted group log is added correctly within audit logs
        al_url = "/api/v1/auditlogs/"
        al_client = APIClient()
        al_response = al_client.get(al_url, **self.headers)
        retrieve_data = al_response.data.get("data")
        al_list = retrieve_data
        al_dict = al_list[0]

        al_dict_requester = al_dict["requester"]
        al_dict_description = al_dict["description"]
        al_dict_resource = al_dict["resource"]
        al_dict_action = al_dict["action"]

        self.assertEqual(self.user_data["username"], al_dict_requester)
        self.assertIsNotNone(al_dict_description)
        self.assertEqual(al_dict_resource, "group")
        self.assertEqual(al_dict_action, "delete")

    def test_delete_default_group(self):
        """Test that platform_default groups are protected from deletion"""
        url = reverse("group-detail", kwargs={"uuid": self.defGroup.uuid})
        client = APIClient()
        response = client.delete(url, **self.headers)
        self.assertEqual(response.status_code, status.HTTP_400_BAD_REQUEST)

    def test_delete_custom_default_group(self):
        """
        Test that custom platform_default groups can be deleted and the public default group
        becomes default for the tenant
        """
        client = APIClient()
        customDefGroup = Group(name="customDefGroup", platform_default=True, system=False, tenant=self.tenant)
        customDefGroup.save()
        customDefGroup.principals.add(self.test_principal)
        customDefGroup.save()
        customDefPolicy = Policy(name="customDefPolicy", system=True, tenant=self.tenant, group=customDefGroup)
        customDefPolicy.save()

        url = f"{reverse('group-list')}?platform_default=true"
        response = client.get(url, **self.headers)
        self.assertEqual(len(response.data.get("data")), 1)
        self.assertEqual(response.data.get("data")[0]["uuid"], str(customDefGroup.uuid))

        url = reverse("group-detail", kwargs={"uuid": customDefGroup.uuid})
        response = client.delete(url, **self.headers)
        self.assertEqual(response.status_code, status.HTTP_204_NO_CONTENT)

        url = f"{reverse('group-list')}?platform_default=true"
        response = client.get(url, **self.headers)
        self.assertEqual(len(response.data.get("data")), 1)
        self.assertEqual(response.data.get("data")[0]["uuid"], str(self.defGroup.uuid))

    def test_delete_group_invalid(self):
        """Test that deleting an invalid group returns an error."""
        url = reverse("group-detail", kwargs={"uuid": uuid4()})
        client = APIClient()
        response = client.delete(url, **self.headers)
        self.assertEqual(response.status_code, status.HTTP_404_NOT_FOUND)

    def test_delete_group_invalid_guid(self):
        """Test that deleting group with an invalid GUID returns an error."""
        url = reverse("group-detail", kwargs={"uuid": "invalid_guid"})
        client = APIClient()
        response = client.delete(url, **self.headers)
        self.assertEqual(response.status_code, status.HTTP_400_BAD_REQUEST)

    def test_group_principals_invalid_method(self):
        """Test that using an unsupported REST method returns an error."""
        url = reverse("group-principals", kwargs={"uuid": uuid4()})
        client = APIClient()
        response = client.put(url, {}, format="json", **self.headers)
        self.assertEqual(response.status_code, status.HTTP_405_METHOD_NOT_ALLOWED)

    @patch(
        "management.principal.proxy.PrincipalProxy.request_filtered_principals",
        return_value={
            "status_code": status.HTTP_500_INTERNAL_SERVER_ERROR,
            "errors": [
                {
                    "detail": "Unexpected error.",
                    "status": status.HTTP_500_INTERNAL_SERVER_ERROR,
                    "source": "principals",
                }
            ],
        },
    )
    def test_add_group_principals_failure(self, mock_request):
        """Test that adding a principal to a group returns the proper response on failure."""
        url = reverse("group-principals", kwargs={"uuid": self.group.uuid})
        client = APIClient()
        new_username = uuid4()
        test_data = {"principals": [{"username": self.principal.username}, {"username": new_username}]}
        response = client.post(url, test_data, format="json", **self.headers)
        self.assertEqual(response.status_code, status.HTTP_500_INTERNAL_SERVER_ERROR)
        self.assertEqual(response.data[0]["detail"], "Unexpected error.")
        self.assertEqual(response.data[0]["status"], 500)
        self.assertEqual(response.data[0]["source"], "principals")

    def test_add_group_principal_invalid_guid(self):
        """Test that adding a principal to a group with an invalid GUID causes a 400."""
        url = reverse("group-principals", kwargs={"uuid": "invalid_guid"})
        client = APIClient()
        test_data = {"principals": [{"username": self.principal.username}]}
        response = client.post(url, test_data, format="json", **self.headers)
        self.assertEqual(response.status_code, status.HTTP_400_BAD_REQUEST)

    @patch(
        "management.principal.proxy.PrincipalProxy.request_filtered_principals",
        return_value={"status_code": 200, "data": []},
    )
    def test_add_group_principal_not_exists(self, mock_request):
        """Test that adding a non-existing principal into existing group causes a 404"""
        url = reverse("group-principals", kwargs={"uuid": self.group.uuid})
        client = APIClient()
        test_data = {"principals": [{"username": "not_existing_username"}]}

        response = client.post(url, test_data, format="json", **self.headers)
        self.assertEqual(response.status_code, status.HTTP_404_NOT_FOUND)

    @patch(
        "management.principal.proxy.PrincipalProxy.request_filtered_principals",
        return_value={"status_code": 200, "data": [{"username": "test_add_user"}]},
    )
    @patch("core.kafka.RBACProducer.send_kafka_message")
    def test_add_group_principals_success(self, send_kafka_message, mock_request):
        """Test that adding a principal to a group returns successfully."""
        # Create a group and a cross account user.
        with self.settings(NOTIFICATIONS_ENABLED=True):
            test_group = Group.objects.create(name="test", tenant=self.tenant)
            cross_account_user = Principal.objects.create(
                username="cross_account_user", cross_account=True, tenant=self.tenant
            )

            if settings.AUTHENTICATE_WITH_ORG_ID:
                org_id = self.customer_data["org_id"]
            else:
                org_id = None

            url = reverse("group-principals", kwargs={"uuid": test_group.uuid})
            client = APIClient()
            username = "test_add_user"
            test_data = {"principals": [{"username": username}, {"username": cross_account_user.username}]}

            response = client.post(url, test_data, format="json", **self.headers)
            principal = Principal.objects.get(username=username)

            # Only the user exists in IT will be added to the group.
            self.assertEqual(response.status_code, status.HTTP_200_OK)
            self.assertEqual(len(response.data.get("principals")), 1)
            self.assertEqual(response.data.get("principals")[0], {"username": username})
            self.assertEqual(principal.tenant, self.tenant)

            send_kafka_message.assert_called_with(
                settings.NOTIFICATIONS_TOPIC,
                {
                    "bundle": "console",
                    "application": "rbac",
                    "event_type": "group-updated",
                    "timestamp": ANY,
                    "account_id": self.customer_data["account_id"],
                    "events": [
                        {
                            "metadata": {},
                            "payload": {
                                "name": test_group.name,
                                "username": self.user_data["username"],
                                "uuid": str(test_group.uuid),
                                "operation": "added",
                                "principal": username,
                            },
                        }
                    ],
                    "org_id": org_id,
                },
                ANY,
            )

    @patch(
        "management.principal.proxy.PrincipalProxy.request_filtered_principals",
        return_value={"status_code": 200, "data": []},
    )
    def test_get_group_principals_empty(self, mock_request):
        """Test that getting principals from an empty group returns successfully."""
        client = APIClient()
        url = reverse("group-principals", kwargs={"uuid": self.emptyGroup.uuid})
        response = client.get(url, **self.headers)
        self.assertEqual(response.status_code, status.HTTP_200_OK)
        self.assertEqual(response.data.get("meta").get("count"), 0)
        self.assertEqual(response.data.get("data"), [])

    def test_get_group_principals_invalid_guid(self):
        client = APIClient()
        url = reverse("group-principals", kwargs={"uuid": "invalid"})
        response = client.get(url, **self.headers)
        self.assertEqual(response.status_code, status.HTTP_400_BAD_REQUEST)

    def test_get_group_principals_invalid_sort_order(self):
        """Test that an invalid value for sort order is rejected."""
        client = APIClient()
        url = reverse("group-principals", kwargs={"uuid": self.emptyGroup.uuid})
        url += "?order_by=themis"
        response = client.get(url, **self.headers)
        self.assertEqual(response.status_code, status.HTTP_400_BAD_REQUEST)

    @patch(
        "management.principal.proxy.PrincipalProxy.request_filtered_principals",
        return_value={"status_code": 200, "data": []},
    )
    def test_get_group_principals_nonempty(self, mock_request):
        """Test that getting principals from a nonempty group returns successfully."""
        mock_request.return_value["data"] = [
            {"username": self.principal.username},
            {"username": self.principalB.username},
        ]

        client = APIClient()
        url = reverse("group-principals", kwargs={"uuid": self.group.uuid})

        response = client.get(url, **self.headers)

        call_args, kwargs = mock_request.call_args_list[0]
        username_arg = call_args[0]

        for username in [self.principal.username, self.principalB.username]:
            self.assertTrue(username in username_arg)

        self.assertEqual(response.status_code, status.HTTP_200_OK)
        self.assertEqual(response.data.get("meta").get("count"), 2)
        self.assertEqual(response.data.get("data")[0].get("username"), self.principal.username)
        self.assertEqual(response.data.get("data")[1].get("username"), self.principalB.username)

    @patch(
        "management.principal.proxy.PrincipalProxy.request_filtered_principals",
        return_value={"status_code": 200, "data": [{"username": "test_user"}]},
    )
    def test_get_group_principals_nonempty_admin_only(self, mock_request):
        """Test that getting principals from a nonempty group returns successfully."""

        client = APIClient()
        url = reverse("group-principals", kwargs={"uuid": self.group.uuid}) + f"?admin_only=true"

        response = client.get(url, **self.headers)

        call_args, kwargs = mock_request.call_args_list[0]
        username_arg = call_args[0]
        print(response.data.get("data"))
        print(response.data.get("meta"))

        mock_request.assert_called_with(
            ANY,
            org_id=ANY,
            options={"sort_order": None, "username_only": "false", "admin_only": True, "principal_type": None},
        )

        self.assertTrue(self.principal.username in username_arg)
        self.assertEqual(response.status_code, status.HTTP_200_OK)
        self.assertEqual(len(response.data.get("data")), 1)
        self.assertEqual(response.data.get("data")[0].get("username"), "test_user")

    @patch(
        "management.principal.proxy.PrincipalProxy.request_filtered_principals",
        return_value={"status_code": 200, "data": [{"username": "test_user"}]},
    )
    @patch("core.kafka.RBACProducer.send_kafka_message")
    def test_remove_group_principals_success(self, send_kafka_message, mock_request):
        """Test that removing a principal to a group returns successfully."""
        with self.settings(NOTIFICATIONS_ENABLED=True):
            test_user = Principal.objects.create(username="test_user", tenant=self.tenant)
            self.group.principals.add(test_user)

            url = reverse("group-principals", kwargs={"uuid": self.group.uuid})
            client = APIClient()

            if settings.AUTHENTICATE_WITH_ORG_ID:
                org_id = self.customer_data["org_id"]
            else:
                org_id = None

            url = "{}?usernames={}".format(url, "test_user")
            response = client.delete(url, format="json", **self.headers)
            self.assertEqual(response.status_code, status.HTTP_204_NO_CONTENT)

            send_kafka_message.assert_called_with(
                settings.NOTIFICATIONS_TOPIC,
                {
                    "bundle": "console",
                    "application": "rbac",
                    "event_type": "group-updated",
                    "timestamp": ANY,
                    "account_id": self.customer_data["account_id"],
                    "events": [
                        {
                            "metadata": {},
                            "payload": {
                                "name": self.group.name,
                                "username": self.user_data["username"],
                                "uuid": str(self.group.uuid),
                                "operation": "removed",
                                "principal": test_user.username,
                            },
                        }
                    ],
                    "org_id": org_id,
                },
                ANY,
            )

    def test_remove_group_principals_invalid(self):
        """Test that removing a principal returns an error with invalid data format."""
        url = reverse("group-principals", kwargs={"uuid": self.group.uuid})
        client = APIClient()
        response = client.delete(url, format="json", **self.headers)
        self.assertEqual(response.status_code, status.HTTP_400_BAD_REQUEST)
        self.assertEqual(
            str(response.data.get("errors")[0].get("detail")),
            "Query parameter service-accounts or usernames is required.",
        )

    def test_remove_group_principals_invalid_guid(self):
        """Test that removing a principal returns an error when GUID is invalid."""
        invalid_uuid = "invalid"
        url = reverse("group-principals", kwargs={"uuid": invalid_uuid})
        client = APIClient()
        response = client.delete(url, format="json", **self.headers)
        self.assertEqual(response.status_code, status.HTTP_400_BAD_REQUEST)
        self.assertEqual(str(response.data.get("errors")[0].get("detail")), f"{invalid_uuid} is not a valid UUID.")

    def test_remove_group_principals_invalid_username(self):
        """Test that removing a principal returns an error for invalid username."""
        invalid_username = "invalid_3098408"
        url = reverse("group-principals", kwargs={"uuid": self.group.uuid}) + f"?usernames={invalid_username}"
        client = APIClient()
        response = client.delete(url, format="json", **self.headers)
        self.assertEqual(response.status_code, status.HTTP_404_NOT_FOUND)

        err_message = f"User(s) {{'{invalid_username}'}} not found in the group '{self.group.name}'."
        self.assertEqual(str(response.data.get("errors")[0].get("detail")), err_message)

    @patch(
        "management.principal.proxy.PrincipalProxy.request_filtered_principals",
        return_value={
            "status_code": 200,
            "data": [
                {
                    "org_id": "100001",
                    "is_org_admin": True,
                    "is_internal": False,
                    "id": 52567473,
                    "username": "test_user",
                    "account_number": "1111111",
                    "is_active": True,
                }
            ],
        },
    )
    def test_get_group_by_username(self, mock_request):
        """Test that getting groups for a principal returns successfully."""
        url = reverse("group-list")
        url = "{}?username={}".format(url, self.test_principal.username)
        client = APIClient()
        response = client.get(url, **self.test_headers)
        self.assertEqual(response.data.get("meta").get("count"), 4)

        # Return bad request when user does not exist
        url = reverse("group-list")
        url = "{}?username={}".format(url, uuid4())
        client = APIClient()
        response = client.get(url, **self.test_headers)
        self.assertEqual(response.status_code, status.HTTP_400_BAD_REQUEST)

    @patch(
        "management.principal.proxy.PrincipalProxy.request_filtered_principals",
        return_value={
            "status_code": 200,
            "data": [
                {
                    "org_id": "100001",
                    "is_org_admin": False,
                    "is_internal": False,
                    "id": 52567473,
                    "username": "user_not_attached_to_group_explicitly",
                    "account_number": "1111111",
                    "is_active": True,
                }
            ],
        },
    )
    def test_get_group_by_username_no_assigned_group(self, mock_request):
        """Test that getting groups for a principal not assigned to a group returns successfully."""
        # User who is not added to a group explicitly will return platform default group
        url = reverse("group-list")
        url = "{}?username={}".format(url, self.principalC.username)
        client = APIClient()
        response = client.get(url, **self.test_headers)
        self.assertEqual(response.data.get("meta").get("count"), 2)

    @patch(
        "management.principal.proxy.PrincipalProxy.request_filtered_principals",
        return_value={
            "status_code": 200,
            "data": [
                {
                    "org_id": "100001",
                    "is_org_admin": True,
                    "is_internal": False,
                    "id": 52567473,
                    "username": "user_not_attached_to_group_explicitly",
                    "account_number": "1111111",
                    "is_active": True,
                }
            ],
        },
    )
    def test_get_group_by_username_for_cross_account_principal(self, mock_request):
        """Test that getting groups for a cross account principal won't have platform default group."""
        self.test_principalC.cross_account = True
        self.test_principalC.save()
        url = reverse("group-list")
        url = "{}?username={}".format(url, self.test_principalC.username)
        client = APIClient()

        # User who is not added to a group explicitly will not return platform default group
        # if he is cross account principal.
        response = client.get(url, **self.test_headers)
        self.assertEqual(response.data.get("meta").get("count"), 1)

    @patch(
        "management.principal.proxy.PrincipalProxy.request_filtered_principals",
        return_value={
            "status_code": 200,
            "data": [
                {
                    "org_id": "100001",
                    "is_org_admin": True,
                    "is_internal": False,
                    "id": 52567473,
                    "username": "test_user",
                    "account_number": "1111111",
                    "is_active": True,
                }
            ],
        },
    )
    def test_get_group_by_username_with_capitalization(self, mock_request):
        """Test that getting groups for a username with capitalization returns successfully."""
        url = reverse("group-list")
        username = "".join(random.choice([k.upper(), k]) for k in self.test_principal.username)
        url = "{}?username={}".format(url, username)
        client = APIClient()
        response = client.get(url, **self.test_headers)
        self.assertEqual(response.data.get("meta").get("count"), 4)

    def test_get_group_roles_success(self):
        """Test that getting roles for a group returns successfully."""
        url = reverse("group-roles", kwargs={"uuid": self.group.uuid})
        client = APIClient()
        response = client.get(url, **self.headers)
        roles = response.data.get("data")

        self.assertEqual(response.status_code, status.HTTP_200_OK)
        self.assertEqual(len(roles), 1)
        self.assertEqual(roles[0].get("uuid"), str(self.role.uuid))
        self.assertEqual(roles[0].get("name"), self.role.name)
        self.assertEqual(roles[0].get("description"), self.role.description)

    def test_get_group_roles_with_exclude_false_success(self):
        """Test that getting roles with 'exclude=false' for a group works as default."""
        url = "%s?exclude=FALSE" % (reverse("group-roles", kwargs={"uuid": self.group.uuid}))
        client = APIClient()
        response = client.get(url, **self.headers)
        roles = response.data.get("data")

        self.assertEqual(response.status_code, status.HTTP_200_OK)
        self.assertEqual(len(roles), 1)
        self.assertEqual(roles[0].get("uuid"), str(self.role.uuid))
        self.assertEqual(roles[0].get("name"), self.role.name)
        self.assertEqual(roles[0].get("description"), self.role.description)

    def test_get_group_roles_with_exclude_success(self):
        """Test that getting roles with 'exclude=True' for a group returns successfully."""
        url = "%s?exclude=True" % (reverse("group-roles", kwargs={"uuid": self.group.uuid}))
        client = APIClient()
        response = client.get(url, **self.headers)
        roles = response.data.get("data")

        self.assertEqual(response.status_code, status.HTTP_200_OK)
        self.assertEqual(len(roles), 2)
        self.assertTrue(role.uuid in [self.roleB.uuid, self.roleOrphan.uuid] for role in roles)

    def test_get_group_roles_with_exclude_in_principal_scope_success(self):
        """Test that getting roles with 'exclude=True' for a group in principal scope."""
        url = "%s?exclude=True&scope=principal" % (reverse("group-roles", kwargs={"uuid": self.group.uuid}))
        client = APIClient()
        response = client.get(url, **self.headers)
        roles = response.data.get("data")

        self.assertEqual(response.status_code, status.HTTP_200_OK)
        self.assertEqual(len(roles), 1)
        self.assertEqual(roles[0].get("uuid"), str(self.roleB.uuid))
        self.assertEqual(roles[0].get("name"), self.roleB.name)
        self.assertEqual(roles[0].get("description"), self.roleB.description)

    def test_get_group_roles_ordered(self):
        """Test getting roles with 'order_by=' returns properly."""
        url = f"{reverse('group-roles', kwargs={'uuid': self.group.uuid})}?order_by=-name"
        client = APIClient()

        test_data = {"roles": [self.roleB.uuid]}
        response = client.post(url, test_data, format="json", **self.headers)

        self.assertEqual(response.status_code, status.HTTP_200_OK)

        response = client.get(url, **self.headers)
        roles = response.data.get("data")
        self.assertEqual(response.status_code, status.HTTP_200_OK)
        self.assertEqual(len(roles), 2)
        self.assertEqual(roles[0].get("name"), self.roleB.name)
        self.assertEqual(roles[1].get("name"), self.role.name)

    def test_get_group_roles_ordered_bad_input(self):
        url = f"{reverse('group-roles', kwargs={'uuid': self.group.uuid})}?order_by=-themis"
        client = APIClient()
        response = client.get(url, **self.headers)

        self.assertEqual(response.status_code, status.HTTP_400_BAD_REQUEST)

    def test_get_group_roles_bad_group_guid(self):
        url = f"{reverse('group-roles', kwargs={'uuid': 'kielbasa'})}"
        client = APIClient()
        response = client.get(url, **self.headers)
        self.assertEqual(response.status_code, status.HTTP_400_BAD_REQUEST)

    def test_get_group_roles_nonexistent_group(self):
        url = f"{reverse('group-roles', kwargs={'uuid': uuid4()})}"
        client = APIClient()
        response = client.get(url, **self.headers)
        self.assertEqual(response.status_code, status.HTTP_404_NOT_FOUND)

    def test_exclude_input_invalid(self):
        """Test that getting roles with 'exclude=' for a group returns failed validation."""
        url = "%s?exclude=sth" % (reverse("group-roles", kwargs={"uuid": self.group.uuid}))
        client = APIClient()
        response = client.get(url, **self.headers)

        self.assertEqual(response.status_code, status.HTTP_400_BAD_REQUEST)

    def test_role_name_filter_for_group_roles_no_match(self):
        """Test role_name filter for getting roles for a group."""
        url = reverse("group-roles", kwargs={"uuid": self.group.uuid})
        url = "{}?role_name=test".format(url)
        client = APIClient()
        response = client.get(url, **self.headers)
        roles = response.data.get("data")

        self.assertEqual(response.status_code, status.HTTP_200_OK)
        self.assertEqual(len(roles), 0)

    def test_role_name_filter_for_group_roles_match(self):
        """Test role_name filter for getting roles for a group."""
        url = reverse("group-roles", kwargs={"uuid": self.group.uuid})
        url = "{}?role_name={}".format(url, self.role.name)
        client = APIClient()
        response = client.get(url, **self.headers)
        roles = response.data.get("data")

        self.assertEqual(response.status_code, status.HTTP_200_OK)
        self.assertEqual(len(roles), 1)
        self.assertEqual(roles[0].get("uuid"), str(self.role.uuid))

    def test_role_display_name_filter_for_group_roles_no_match(self):
        """Test role_display_name filter for getting roles for a group."""
        url = reverse("group-roles", kwargs={"uuid": self.group.uuid})
        url = "{}?role_display_name=test".format(url)
        client = APIClient()
        response = client.get(url, **self.headers)
        roles = response.data.get("data")

        self.assertEqual(response.status_code, status.HTTP_200_OK)
        self.assertEqual(len(roles), 0)

    def test_role_display_name_filter_for_group_roles_match(self):
        """Test role_display_name filter for getting roles for a group."""
        url = reverse("group-roles", kwargs={"uuid": self.group.uuid})
        url = "{}?role_display_name={}".format(url, self.role.name)
        client = APIClient()
        response = client.get(url, **self.headers)
        roles = response.data.get("data")

        self.assertEqual(response.status_code, status.HTTP_200_OK)
        self.assertEqual(len(roles), 1)
        self.assertEqual(roles[0].get("uuid"), str(self.role.uuid))

    def test_role_description_filter_for_group_roles_no_match(self):
        """Test role_description filter for getting roles for a group."""
        url = reverse("group-roles", kwargs={"uuid": self.group.uuid})
        url = "{}?role_description=test".format(url)
        client = APIClient()
        response = client.get(url, **self.headers)
        roles = response.data.get("data")

        self.assertEqual(response.status_code, status.HTTP_200_OK)
        self.assertEqual(len(roles), 0)

    def test_role_description_filter_for_group_roles_match(self):
        """Test role_description filter for getting roles for a group."""
        url = reverse("group-roles", kwargs={"uuid": self.group.uuid})
        url = "{}?role_description={}".format(url, self.role.description)
        client = APIClient()
        response = client.get(url, **self.headers)
        roles = response.data.get("data")

        self.assertEqual(response.status_code, status.HTTP_200_OK)
        self.assertEqual(len(roles), 1)
        self.assertEqual(roles[0].get("uuid"), str(self.role.uuid))

    def test_all_role_filters_for_group_roles_no_match(self):
        """Test role filters for getting roles for a group."""
        url = reverse("group-roles", kwargs={"uuid": self.group.uuid})
        url = "{}?role_description=test&role_name=test".format(url)
        client = APIClient()
        response = client.get(url, **self.headers)
        roles = response.data.get("data")

        self.assertEqual(response.status_code, status.HTTP_200_OK)
        self.assertEqual(len(roles), 0)

    def test_all_role_filters_for_group_roles_match(self):
        """Test role filters for getting roles for a group."""
        url = reverse("group-roles", kwargs={"uuid": self.group.uuid})
        url = "{}?role_description={}&role_name={}".format(url, self.role.description, self.role.name)
        client = APIClient()
        response = client.get(url, **self.headers)
        roles = response.data.get("data")

        self.assertEqual(response.status_code, status.HTTP_200_OK)
        self.assertEqual(len(roles), 1)
        self.assertEqual(roles[0].get("uuid"), str(self.role.uuid))

    def test_group_filter_by_role_external_tenant(self):
        """Test that filtering groups by role_external_tenant succeeds."""
        url = reverse("group-roles", kwargs={"uuid": self.group.uuid})
        url = "{}?role_external_tenant={}".format(url, "foo")
        client = APIClient()
        response = client.get(url, **self.headers)
        roles = response.data.get("data")

        self.assertEqual(response.status_code, status.HTTP_200_OK)
        self.assertEqual(len(roles), 1)
        self.assertEqual(roles[0].get("uuid"), str(self.role.uuid))

    def test_role_system_filter_for_group_roles(self):
        """Test role_system filter for getting roles for a group."""
        base_url = reverse("group-roles", kwargs={"uuid": self.groupMultiRole.uuid})
        client = APIClient()
        response = client.get(base_url, **self.headers)
        self.assertEqual(len(response.data.get("data")), 2)

        url = f"{base_url}?role_system=true"
        client = APIClient()
        response = client.get(url, **self.headers)

        self.assertEqual(len(response.data.get("data")), 1)
        role = response.data.get("data")[0]
        self.assertEqual(role.get("system"), True)

        url = f"{base_url}?role_system=false"
        client = APIClient()
        response = client.get(url, **self.headers)

        self.assertEqual(len(response.data.get("data")), 1)
        role = response.data.get("data")[0]
        self.assertEqual(role.get("system"), False)

    @patch(
        "management.principal.proxy.PrincipalProxy.request_filtered_principals",
        return_value={"status_code": 200, "data": []},
    )
    def test_principal_username_filter_for_group_roles_no_match(self, mock_request):
        """Test principal_username filter for getting principals for a group."""
        url = reverse("group-principals", kwargs={"uuid": self.group.uuid})
        url = "{}?principal_username=test".format(url)
        client = APIClient()
        response = client.get(url, **self.headers)
        principals = response.data.get("data")

        if settings.AUTHENTICATE_WITH_ORG_ID:
            mock_request.assert_called_with(
                [],
                options={"sort_order": None, "username_only": "false", "principal_type": None},
                org_id=self.customer_data["org_id"],
            )
        else:
            mock_request.assert_called_with(
                [],
                account=self.customer_data["account_id"],
                options={"sort_order": None, "username_only": "false", "principal_type": None},
            )
        self.assertEqual(response.status_code, status.HTTP_200_OK)
        self.assertEqual(len(principals), 0)

    @patch(
        "management.principal.proxy.PrincipalProxy.request_filtered_principals",
        return_value={"status_code": 200, "data": [{"username": "test_user"}]},
    )
    def test_principal_username_filter_for_group_roles_match(self, mock_request):
        """Test principal_username filter for getting principals for a group."""
        url = reverse("group-principals", kwargs={"uuid": self.group.uuid})
        url = "{}?principal_username={}".format(url, self.principal.username)
        client = APIClient()
        response = client.get(url, **self.headers)
        principals = response.data.get("data")

        if settings.AUTHENTICATE_WITH_ORG_ID:
            mock_request.assert_called_with(
                [self.principal.username],
                options={"sort_order": None, "username_only": "false", "principal_type": None},
                org_id=self.customer_data["org_id"],
            )
        else:
            mock_request.assert_called_with(
                [self.principal.username],
                account=self.customer_data["account_id"],
                options={"sort_order": None, "username_only": "false"},
            )
        self.assertEqual(response.status_code, status.HTTP_200_OK)
        self.assertEqual(len(principals), 1)

    @patch(
        "management.principal.proxy.PrincipalProxy.request_filtered_principals",
        return_value={"status_code": 200, "data": [{"username": "test_user"}]},
    )
    def test_principal_get_ordering_username_success(self, mock_request):
        """Test that passing a username order_by parameter calls the proxy correctly."""
        url = f"{reverse('group-principals', kwargs={'uuid': self.group.uuid})}?order_by=username"
        client = APIClient()
        response = client.get(url, **self.headers)
        principals = response.data.get("data")
        expected_principals = sorted([self.principal.username, self.principalB.username])

        if settings.AUTHENTICATE_WITH_ORG_ID:
            mock_request.assert_called_with(
                expected_principals,
                options={"sort_order": "asc", "username_only": "false", "principal_type": None},
                org_id=self.customer_data["org_id"],
            )
        else:
            mock_request.assert_called_with(
                expected_principals,
                account=self.customer_data["account_id"],
                options={"sort_order": "asc", "username_only": "false", "principal_type": None},
            )
        self.assertEqual(response.status_code, status.HTTP_200_OK)
        self.assertEqual(len(principals), 1)

    @patch(
        "management.principal.proxy.PrincipalProxy.request_filtered_principals",
        return_value={"status_code": 200, "data": [{"username": "test_user"}]},
    )
    def test_principal_get_ordering_nonusername_fail(self, mock_request):
        """Test that passing a username order_by parameter calls the proxy correctly."""
        url = f"{reverse('group-principals', kwargs={'uuid': self.group.uuid})}?order_by=best_joke"
        client = APIClient()
        response = client.get(url, **self.headers)
        principals = response.data.get("data")

        self.assertEqual(response.status_code, status.HTTP_400_BAD_REQUEST)
        self.assertEqual(principals, None)

    def test_add_group_roles_system_policy_create_success(self):
        """Test that adding a role to a group without a system policy returns successfully."""
        url = reverse("group-roles", kwargs={"uuid": self.group.uuid})
        client = APIClient()
        test_data = {"roles": [self.roleB.uuid, self.dummy_role_id]}

        self.assertCountEqual([self.role], list(self.group.roles()))
        self.assertCountEqual([self.policy], list(self.group.policies.all()))

        response = client.post(url, test_data, format="json", **self.headers)

        roles = response.data.get("data")
        system_policies = Policy.objects.filter(system=True)
        system_policy = system_policies.get(group=self.group)

        self.assertEqual(len(system_policies), 2)
        self.assertCountEqual([system_policy, self.policy], list(self.group.policies.all()))
        self.assertCountEqual([self.roleB], list(system_policy.roles.all()))
        self.assertCountEqual([self.role], list(self.policy.roles.all()))
        self.assertCountEqual([self.role, self.roleB], list(self.group.roles()))
        self.assertEqual(len(roles), 2)
        self.assertEqual(roles[0].get("uuid"), str(self.role.uuid))
        self.assertEqual(roles[0].get("name"), self.role.name)
        self.assertEqual(roles[0].get("description"), self.role.description)
        self.assertEqual(system_policy.tenant, self.tenant)
        self.assertEqual(response.status_code, status.HTTP_200_OK)

    @patch("core.kafka.RBACProducer.send_kafka_message")
    def test_system_flag_update_on_add(self, send_kafka_message):
        """Test that adding a role to a platform_default group flips the system flag."""
        kafka_mock = copy_call_args(send_kafka_message)
        with self.settings(NOTIFICATIONS_ENABLED=True):
            url = reverse("group-roles", kwargs={"uuid": self.defGroup.uuid})
            client = APIClient()
            test_data = {"roles": [self.roleB.uuid, self.dummy_role_id]}

            if settings.AUTHENTICATE_WITH_ORG_ID:
                org_id = self.customer_data["org_id"]
            else:
                org_id = None

            default_role = Role.objects.create(
                name="default_role",
                description="A default role for a group.",
                platform_default=True,
                system=True,
                tenant=self.public_tenant,
            )
            self.defGroup.policies.first().roles.add(default_role)
            self.assertTrue(self.defGroup.system)
            self.assertEqual(self.defGroup.roles().count(), 1)
            response = client.post(url, test_data, format="json", **self.headers)

            # Original platform default role does not change
            self.defGroup.refresh_from_db()
            self.assertEqual(self.defGroup.roles().count(), 1)
            self.assertTrue(self.defGroup.system)
            self.assertEqual(self.defGroup.tenant, self.public_tenant)
            self.assertEqual(response.status_code, status.HTTP_200_OK)

            # New platform default role for tenant created
            custom_default_group = Group.objects.get(platform_default=True, tenant=self.tenant)
            self.assertEqual(custom_default_group.name, "Custom default access")
            self.assertFalse(custom_default_group.system)
            self.assertEqual(custom_default_group.tenant, self.tenant)
            self.assertEqual(custom_default_group.roles().count(), 2)

            notification_messages = [
                call(
                    settings.NOTIFICATIONS_TOPIC,
                    {
                        "bundle": "console",
                        "application": "rbac",
                        "event_type": "platform-default-group-turned-into-custom",
                        "timestamp": ANY,
                        "account_id": self.customer_data["account_id"],
                        "events": [
                            {
                                "metadata": {},
                                "payload": {
                                    "name": custom_default_group.name,
                                    "username": self.user_data["username"],
                                    "uuid": str(custom_default_group.uuid),
                                },
                            }
                        ],
                        "org_id": org_id,
                    },
                    ANY,
                ),
                call(
                    settings.NOTIFICATIONS_TOPIC,
                    {
                        "bundle": "console",
                        "application": "rbac",
                        "event_type": "custom-default-access-updated",
                        "timestamp": ANY,
                        "account_id": self.customer_data["account_id"],
                        "events": [
                            {
                                "metadata": {},
                                "payload": {
                                    "name": custom_default_group.name,
                                    "username": self.user_data["username"],
                                    "uuid": str(custom_default_group.uuid),
                                    "operation": "added",
                                    "role": {"uuid": str(self.roleB.uuid), "name": self.roleB.name},
                                },
                            }
                        ],
                        "org_id": org_id,
                    },
                    ANY,
                ),
            ]
            kafka_mock.assert_has_calls(notification_messages, any_order=True)

    @patch("core.kafka.RBACProducer.send_kafka_message")
    def test_system_flag_update_on_remove(self, send_kafka_message):
        """Test that removing a role from a platform_default group flips the system flag."""
        kafka_mock = copy_call_args(send_kafka_message)
        with self.settings(NOTIFICATIONS_ENABLED=True):
            default_role = Role.objects.create(
                name="default_role",
                description="A default role for a group.",
                platform_default=True,
                system=True,
                tenant=self.public_tenant,
            )
            self.defGroup.policies.first().roles.add(default_role)
            self.assertTrue(self.defGroup.system)

            if settings.AUTHENTICATE_WITH_ORG_ID:
                org_id = self.customer_data["org_id"]
            else:
                org_id = None

            url = reverse("group-roles", kwargs={"uuid": self.defGroup.uuid})
            client = APIClient()
            url = "{}?roles={}".format(url, default_role.uuid)
            response = client.delete(url, format="json", **self.headers)
            self.assertEqual(response.status_code, status.HTTP_204_NO_CONTENT)
            self.defGroup.refresh_from_db()
            self.assertEqual(self.defGroup.name, "groupDef")
            self.assertTrue(self.defGroup.system)
            self.assertTrue(self.defGroup.tenant, self.tenant)
            self.assertTrue(self.defGroup.roles(), 1)

            # New platform default role for tenant created
            custom_default_group = Group.objects.get(platform_default=True, tenant=self.tenant)
            self.assertEqual(custom_default_group.name, "Custom default access")
            self.assertFalse(custom_default_group.system)
            self.assertEqual(custom_default_group.tenant, self.tenant)
            self.assertEqual(custom_default_group.roles().count(), 0)

            notification_messages = [
                call(
                    settings.NOTIFICATIONS_TOPIC,
                    {
                        "bundle": "console",
                        "application": "rbac",
                        "event_type": "platform-default-group-turned-into-custom",
                        "timestamp": ANY,
                        "account_id": self.customer_data["account_id"],
                        "events": [
                            {
                                "metadata": {},
                                "payload": {
                                    "name": custom_default_group.name,
                                    "username": self.user_data["username"],
                                    "uuid": str(custom_default_group.uuid),
                                },
                            }
                        ],
                        "org_id": org_id,
                    },
                    ANY,
                ),
                call(
                    settings.NOTIFICATIONS_TOPIC,
                    {
                        "bundle": "console",
                        "application": "rbac",
                        "event_type": "custom-default-access-updated",
                        "timestamp": ANY,
                        "account_id": self.customer_data["account_id"],
                        "events": [
                            {
                                "metadata": {},
                                "payload": {
                                    "name": custom_default_group.name,
                                    "username": self.user_data["username"],
                                    "uuid": str(custom_default_group.uuid),
                                    "operation": "removed",
                                    "role": {"uuid": str(default_role.uuid), "name": default_role.name},
                                },
                            }
                        ],
                        "org_id": org_id,
                    },
                    ANY,
                ),
            ]
            kafka_mock.assert_has_calls(notification_messages, any_order=True)

    def test_add_group_roles_bad_group_guid(self):
        group_url = reverse("group-roles", kwargs={"uuid": "master_exploder"})
        client = APIClient()
        test_data = {"roles": [self.roleB.uuid]}
        response = client.post(group_url, test_data, format="json", **self.headers)
        self.assertEqual(response.status_code, status.HTTP_400_BAD_REQUEST)

    def test_add_group_roles_system_policy_create_new_group_success(self):
        """Test that adding a role to a group without a system policy returns successfully."""
        group_url = reverse("group-roles", kwargs={"uuid": self.group.uuid})
        groupB_url = reverse("group-roles", kwargs={"uuid": self.groupB.uuid})
        client = APIClient()
        test_data = {"roles": [self.roleB.uuid]}

        response = client.post(group_url, test_data, format="json", **self.headers)
        responseB = client.post(groupB_url, test_data, format="json", **self.headers)

        system_policies = Policy.objects.filter(system=True)
        system_policy = system_policies.get(group=self.group)
        system_policyB = system_policies.get(group=self.groupB)

        self.assertEqual(len(system_policies), 3)
        self.assertCountEqual([self.roleB], list(system_policy.roles.all()))
        self.assertCountEqual([self.roleB], list(system_policyB.roles.all()))
        self.assertEqual(response.status_code, status.HTTP_200_OK)
        self.assertEqual(responseB.status_code, status.HTTP_200_OK)

    def test_add_group_roles_system_policy_get_success(self):
        """Test that adding a role to a group with existing system policy returns successfully."""
        url = reverse("group-roles", kwargs={"uuid": self.group.uuid})
        client = APIClient()
        test_data = {"roles": [self.roleB.uuid, self.dummy_role_id]}
        system_policy_name = "System Policy for Group {}".format(self.group.uuid)
        system_policy = Policy.objects.create(
            system=True, tenant=self.tenant, group=self.group, name=system_policy_name
        )
        self.assertCountEqual([self.role], list(self.group.roles()))
        self.assertCountEqual([system_policy, self.policy], list(self.group.policies.all()))

        response = client.post(url, test_data, format="json", **self.headers)

        roles = response.data.get("data")
        self.assertCountEqual([system_policy, self.policy], list(self.group.policies.all()))
        self.assertCountEqual([self.roleB], list(system_policy.roles.all()))
        self.assertCountEqual([self.role], list(self.policy.roles.all()))
        self.assertCountEqual([self.role, self.roleB], list(self.group.roles()))
        self.assertEqual(len(roles), 2)
        self.assertEqual(roles[0].get("uuid"), str(self.role.uuid))
        self.assertEqual(roles[0].get("name"), self.role.name)
        self.assertEqual(roles[0].get("description"), self.role.description)
        self.assertEqual(response.status_code, status.HTTP_200_OK)

    @patch("core.kafka.RBACProducer.send_kafka_message")
    def test_add_group_multiple_roles_success(self, send_kafka_message):
        """Test that adding multiple roles to a group returns successfully."""
        kafka_mock = copy_call_args(send_kafka_message)
        with self.settings(NOTIFICATIONS_ENABLED=True):
            groupC = Group.objects.create(name="groupC", tenant=self.tenant)
            url = reverse("group-roles", kwargs={"uuid": groupC.uuid})
            client = APIClient()
            test_data = {"roles": [self.role.uuid, self.roleB.uuid]}

            if settings.AUTHENTICATE_WITH_ORG_ID:
                org_id = self.customer_data["org_id"]
            else:
                org_id = None

            self.assertCountEqual([], list(groupC.roles()))

            response = client.post(url, test_data, format="json", **self.headers)

            self.assertCountEqual([self.role, self.roleB], list(groupC.roles()))
            self.assertEqual(response.status_code, status.HTTP_200_OK)

            notification_messages = [
                call(
                    settings.NOTIFICATIONS_TOPIC,
                    {
                        "bundle": "console",
                        "application": "rbac",
                        "event_type": "group-updated",
                        "timestamp": ANY,
                        "account_id": self.customer_data["account_id"],
                        "events": [
                            {
                                "metadata": {},
                                "payload": {
                                    "name": groupC.name,
                                    "username": self.user_data["username"],
                                    "uuid": str(groupC.uuid),
                                    "operation": "added",
                                    "role": {"uuid": str(self.role.uuid), "name": self.role.name},
                                },
                            }
                        ],
                        "org_id": org_id,
                    },
                    ANY,
                ),
                call(
                    settings.NOTIFICATIONS_TOPIC,
                    {
                        "bundle": "console",
                        "application": "rbac",
                        "event_type": "group-updated",
                        "timestamp": ANY,
                        "account_id": self.customer_data["account_id"],
                        "events": [
                            {
                                "metadata": {},
                                "payload": {
                                    "name": groupC.name,
                                    "username": self.user_data["username"],
                                    "uuid": str(groupC.uuid),
                                    "operation": "added",
                                    "role": {"uuid": str(self.roleB.uuid), "name": self.roleB.name},
                                },
                            }
                        ],
                        "org_id": org_id,
                    },
                    ANY,
                ),
            ]
            kafka_mock.assert_has_calls(notification_messages, any_order=True)

    def test_add_group_multiple_roles_invalid(self):
        """Test that adding invalid roles to a group fails the request and does not add any."""
        groupC = Group.objects.create(name="groupC", tenant=self.tenant)
        url = reverse("group-roles", kwargs={"uuid": groupC.uuid})
        client = APIClient()
        test_data = {"roles": ["abc123", self.roleB.uuid]}

        self.assertCountEqual([], list(groupC.roles()))

        response = client.post(url, test_data, format="json", **self.headers)

        self.assertCountEqual([], list(groupC.roles()))
        self.assertEqual(response.status_code, status.HTTP_400_BAD_REQUEST)

    def test_add_group_multiple_roles_not_found_success(self):
        """Test that adding roles to a group skips ids not found, and returns success."""
        groupC = Group.objects.create(name="groupC", tenant=self.tenant)
        url = reverse("group-roles", kwargs={"uuid": groupC.uuid})
        client = APIClient()
        test_data = {"roles": [self.dummy_role_id, self.roleB.uuid]}

        self.assertCountEqual([], list(groupC.roles()))

        response = client.post(url, test_data, format="json", **self.headers)

        self.assertCountEqual([self.roleB], list(groupC.roles()))
        self.assertEqual(response.status_code, status.HTTP_200_OK)

    def test_remove_group_roles_success(self):
        """Test that removing a role from a group returns successfully."""
        url = reverse("group-roles", kwargs={"uuid": self.group.uuid})
        client = APIClient()
        url = "{}?roles={}".format(url, self.role.uuid)

        self.policyB.roles.add(self.role)
        self.policyB.save()
        self.assertCountEqual([self.role], list(self.group.roles()))

        response = client.delete(url, format="json", **self.headers)

        self.assertCountEqual([], list(self.group.roles()))
        self.assertCountEqual([self.role, self.roleB], list(self.groupB.roles()))
        self.assertEqual(response.status_code, status.HTTP_204_NO_CONTENT)

    def test_remove_admin_default_group_roles(self):
        """Test that admin_default groups' roles are protected from removal"""
        url = reverse("group-roles", kwargs={"uuid": self.adminGroup.uuid})
        client = APIClient()
        url = "{}?roles={}".format(url, self.role.uuid)

        response = client.delete(url, format="json", **self.headers)
        self.assertEqual(response.status_code, status.HTTP_400_BAD_REQUEST)

    @patch("core.kafka.RBACProducer.send_kafka_message")
    def test_remove_group_multiple_roles_success(self, send_kafka_message):
        """Test that removing multiple roles from a group returns successfully."""
        kafka_mock = copy_call_args(send_kafka_message)
        with self.settings(NOTIFICATIONS_ENABLED=True):
            url = reverse("group-roles", kwargs={"uuid": self.group.uuid})
            client = APIClient()
            url = "{}?roles={},{}".format(url, self.role.uuid, self.roleB.uuid)

            if settings.AUTHENTICATE_WITH_ORG_ID:
                org_id = self.customer_data["org_id"]
            else:
                org_id = None

            self.policy.roles.add(self.roleB)
            self.assertCountEqual([self.role, self.roleB], list(self.group.roles()))

            response = client.delete(url, format="json", **self.headers)

            self.assertCountEqual([], list(self.group.roles()))
            self.assertEqual(response.status_code, status.HTTP_204_NO_CONTENT)

            notification_messages = [
                call(
                    settings.NOTIFICATIONS_TOPIC,
                    {
                        "bundle": "console",
                        "application": "rbac",
                        "event_type": "group-updated",
                        "timestamp": ANY,
                        "account_id": self.customer_data["account_id"],
                        "events": [
                            {
                                "metadata": {},
                                "payload": {
                                    "name": self.group.name,
                                    "username": self.user_data["username"],
                                    "uuid": str(self.group.uuid),
                                    "operation": "removed",
                                    "role": {"uuid": str(self.role.uuid), "name": self.role.name},
                                },
                            }
                        ],
                        "org_id": org_id,
                    },
                    ANY,
                ),
                call(
                    settings.NOTIFICATIONS_TOPIC,
                    {
                        "bundle": "console",
                        "application": "rbac",
                        "event_type": "group-updated",
                        "timestamp": ANY,
                        "account_id": self.customer_data["account_id"],
                        "events": [
                            {
                                "metadata": {},
                                "payload": {
                                    "name": self.group.name,
                                    "username": self.user_data["username"],
                                    "uuid": str(self.group.uuid),
                                    "operation": "removed",
                                    "role": {"uuid": str(self.roleB.uuid), "name": self.roleB.name},
                                },
                            }
                        ],
                        "org_id": org_id,
                    },
                    ANY,
                ),
            ]
            kafka_mock.assert_has_calls(notification_messages, any_order=True)

    def test_remove_group_multiple_roles_invalid(self):
        """Test that removing invalid roles from a group fails the request and does not remove any."""
        url = reverse("group-roles", kwargs={"uuid": self.group.uuid})
        client = APIClient()
        url = "{}?roles={},{}".format(url, "abc123", self.roleB.uuid)

        self.policy.roles.add(self.roleB)
        self.policy.save()
        self.assertCountEqual([self.role, self.roleB], list(self.group.roles()))

        response = client.delete(url, format="json", **self.headers)

        self.assertCountEqual([self.role, self.roleB], list(self.group.roles()))
        self.assertEqual(response.status_code, status.HTTP_400_BAD_REQUEST)

    def test_remove_group_multiple_roles_not_found_success(self):
        """Test that removing roles from a group skips ids not found, and returns success."""
        url = reverse("group-roles", kwargs={"uuid": self.group.uuid})
        client = APIClient()
        url = "{}?roles={},{},{}".format(url, self.role.uuid, self.roleB.uuid, self.dummy_role_id)

        self.policy.roles.add(self.roleB)
        self.policy.save()
        self.assertCountEqual([self.role, self.roleB], list(self.group.roles()))

        response = client.delete(url, format="json", **self.headers)

        self.assertCountEqual([], list(self.group.roles()))
        self.assertEqual(response.status_code, status.HTTP_204_NO_CONTENT)

    def test_remove_group_roles_invalid(self):
        """Test that removing a role returns an error with invalid data format."""
        url = reverse("group-roles", kwargs={"uuid": self.group.uuid})
        client = APIClient()

        response = client.delete(url, format="json", **self.headers)

        self.assertEqual(response.status_code, status.HTTP_400_BAD_REQUEST)

    def test_remove_group_roles_bad_guid(self):
        url = reverse("group-roles", kwargs={"uuid": "invalid"})
        client = APIClient()
        response = client.delete(url, format="json", **self.headers)
        self.assertEqual(response.status_code, status.HTTP_400_BAD_REQUEST)

    def test_remove_group_roles_nonexistent_role(self):
        url = reverse("group-roles", kwargs={"uuid": self.group.uuid})
        url = "{}?roles={}".format(url, self.dummy_role_id)
        client = APIClient()
        response = client.delete(url, format="json", **self.headers)
        self.assertEqual(response.status_code, status.HTTP_204_NO_CONTENT)

    def test_admin_RonR(self):
        """Test that an admin user can group RBAC resources"""
        url = "{}?application={}".format(reverse("group-list"), "rbac")
        client = APIClient()
        response = client.get(url, **self.headers)
        self.assertEqual(response.status_code, status.HTTP_200_OK)

    @patch(
        "management.principal.proxy.PrincipalProxy.request_filtered_principals",
        return_value={"status_code": 200, "data": []},
    )
<<<<<<< HEAD
    def test_get_group_service_account_principals_stub(self, mock_request):
        """Test that getting the service account stubs works successfully."""
        client = APIClient()
        url = reverse("group-principals", kwargs={"uuid": self.group.uuid})
        response = client.get(url, {"principal_type": "service-account"}, **self.headers)
        self.assertEqual(response.status_code, status.HTTP_200_OK)
        self.assertEqual(response.data.get("meta").get("count"), 0)
        self.assertEqual(response.data.get("data"), [])

    @patch(
        "management.principal.proxy.PrincipalProxy.request_filtered_principals",
        return_value={"status_code": 200, "data": []},
    )
=======
>>>>>>> 85f29cdc
    def test_get_group_user_principals_nonempty(self, mock_request):
        """Test that getting the "user" type principals from a nonempty group returns successfully."""
        mock_request.return_value["data"] = [
            {"username": self.principal.username},
            {"username": self.principalB.username},
        ]

        client = APIClient()
        url = reverse("group-principals", kwargs={"uuid": self.group.uuid})

        response = client.get(url, {"principal_type": "user"}, **self.headers)

        call_args, kwargs = mock_request.call_args_list[0]
        username_arg = call_args[0]

        for username in [self.principal.username, self.principalB.username]:
            self.assertTrue(username in username_arg)

        self.assertEqual(response.status_code, status.HTTP_200_OK)
        self.assertEqual(response.data.get("meta").get("count"), 2)
        self.assertEqual(response.data.get("data")[0].get("username"), self.principal.username)
        self.assertEqual(response.data.get("data")[1].get("username"), self.principalB.username)


class GroupViewNonAdminTests(IdentityRequest):
    """Test the group view for nonadmin user."""

    def setUp(self):
        """Set up the group view nonadmin tests."""
        super().setUp()
        self.dummy_role_id = uuid4()
        self.user_data = self._create_user_data()
        self.customer = self._create_customer_data()
        self.request_context = self._create_request_context(self.customer, self.user_data, is_org_admin=False)

        request = self.request_context["request"]
        self.headers = request.META
        self.access_data = {
            "permission": "app:*:*",
            "resourceDefinitions": [{"attributeFilter": {"key": "key1", "operation": "equal", "value": "value1"}}],
        }

        self.principal = Principal(username=self.user_data["username"], tenant=self.tenant)
        self.principal.save()
        self.admin_principal = Principal(username="user_admin", tenant=self.tenant)
        self.admin_principal.save()
        self.group = Group(name="groupA", tenant=self.tenant)
        self.group.save()
        self.group.principals.add(self.principal)
        self.group.save()
        self.roleB = Role.objects.create(name="roleB", system=False, tenant=self.tenant)
        self.roleB.save()
        self.role = Role.objects.create(
            name="roleA", description="A role for a group.", system=False, tenant=self.tenant
        )
        self.role.save()

    def tearDown(self):
        """Tear down group view tests."""
        Group.objects.all().delete()
        Principal.objects.all().delete()
        Role.objects.all().delete()
        Policy.objects.all().delete()

    def test_nonadmin_RonR_list(self):
        """Test that a nonadmin user can list groups in tenant"""
        url = "{}?application={}".format(reverse("group-list"), "rbac")
        client = APIClient()
        response = client.get(url, **self.headers)
        self.assertEqual(response.status_code, status.HTTP_200_OK)

    def test_nonadmin_RonR_retrieve(self):
        """Test that a nonadmin user can't retrieve group RBAC resources"""
        url = reverse("group-detail", kwargs={"uuid": self.group.uuid})
        client = APIClient()
        response = client.get(url, **self.headers)
        self.assertEqual(response.status_code, status.HTTP_403_FORBIDDEN)

    def test_add_group_roles_as_non_admin(self):
        """Test that adding roles a group as a non-admin is forbidden."""
        url = reverse("group-roles", kwargs={"uuid": self.group.uuid})
        client = APIClient()
        test_data = {"roles": [self.roleB.uuid, self.dummy_role_id]}

        response = client.post(url, test_data, format="json", **self.headers)
        self.assertEqual(response.status_code, status.HTTP_403_FORBIDDEN)

    def test_remove_group_role_as_non_admin(self):
        """Test that removal of a role from a group is forbidden to non-admins."""
        url = reverse("group-roles", kwargs={"uuid": self.group.uuid})
        client = APIClient()
        url = "{}?roles={}".format(url, self.role.uuid)
        response = client.delete(url, format="json", **self.headers)
        self.assertEqual(response.status_code, status.HTTP_403_FORBIDDEN)

    def test_group_role_filter_as_non_admin(self):
        url = "%s?exclude=FALSE" % (reverse("group-roles", kwargs={"uuid": self.group.uuid}))
        client = APIClient()
        response = client.get(url, **self.headers)
        self.assertEqual(response.status_code, status.HTTP_403_FORBIDDEN)<|MERGE_RESOLUTION|>--- conflicted
+++ resolved
@@ -1992,22 +1992,7 @@
         "management.principal.proxy.PrincipalProxy.request_filtered_principals",
         return_value={"status_code": 200, "data": []},
     )
-<<<<<<< HEAD
-    def test_get_group_service_account_principals_stub(self, mock_request):
-        """Test that getting the service account stubs works successfully."""
-        client = APIClient()
-        url = reverse("group-principals", kwargs={"uuid": self.group.uuid})
-        response = client.get(url, {"principal_type": "service-account"}, **self.headers)
-        self.assertEqual(response.status_code, status.HTTP_200_OK)
-        self.assertEqual(response.data.get("meta").get("count"), 0)
-        self.assertEqual(response.data.get("data"), [])
-
-    @patch(
-        "management.principal.proxy.PrincipalProxy.request_filtered_principals",
-        return_value={"status_code": 200, "data": []},
-    )
-=======
->>>>>>> 85f29cdc
+
     def test_get_group_user_principals_nonempty(self, mock_request):
         """Test that getting the "user" type principals from a nonempty group returns successfully."""
         mock_request.return_value["data"] = [
