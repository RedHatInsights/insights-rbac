#
# Copyright 2024 Red Hat, Inc.
#
# This program is free software: you can redistribute it and/or modify
# it under the terms of the GNU Affero General Public License as
# published by the Free Software Foundation, either version 3 of the
# License, or (at your option) any later version.
#
# This program is distributed in the hope that it will be useful,
# but WITHOUT ANY WARRANTY; without even the implied warranty of
# MERCHANTABILITY or FITNESS FOR A PARTICULAR PURPOSE.  See the
# GNU Affero General Public License for more details.
#
# You should have received a copy of the GNU Affero General Public License
# along with this program.  If not, see <https://www.gnu.org/licenses/>.
#

"""Tests for RBAC Kafka consumer."""

import json
import sys
import tempfile
from pathlib import Path
from unittest.mock import Mock, patch

# Ensure the rbac module can be found when running in different environments
# This MUST be done before any rbac imports
if "/var/workdir" in str(Path(__file__).parent):
    # Running in container environment, add parent directory to path
    sys.path.insert(0, "/var/workdir")
else:
    # Running in local environment
    project_root = Path(__file__).parent.parent.parent
    rbac_source_dir = str(project_root / "rbac")

    # Only add the rbac source directory if it's not already in the path
    if rbac_source_dir not in sys.path:
        sys.path.insert(0, rbac_source_dir)

    # Also ensure the project root is early in sys.path for rbac package imports
    if str(project_root) not in sys.path:
        sys.path.insert(1, str(project_root))

from core.kafka_consumer import (
    DebeziumMessage,
    MessageValidator,
    RBACKafkaConsumer,
    ReplicationMessage,
    RetryConfig,
)
from django.test import TestCase
from django.test.utils import override_settings
from kafka.errors import KafkaError


class MessageValidatorTests(TestCase):
    """Tests for MessageValidator class."""

    def setUp(self):
        """Set up test fixtures."""
        self.validator = MessageValidator()

    def test_validate_parsed_message_valid(self):
        """Test validation of valid parsed message."""
        message = {
            "aggregatetype": "relations",
            "aggregateid": "test-id-123",
            "type": "create_group",
            "payload": {"relations_to_add": [], "relations_to_remove": []},
        }

        self.assertTrue(self.validator.validate_parsed_message(message))

    def test_validate_parsed_message_missing_field(self):
        """Test validation fails when required field is missing."""
        message = {
            "aggregatetype": "relations",
            "aggregateid": "test-id-123",
            # Missing "type" field
            "payload": {},
        }

        self.assertFalse(self.validator.validate_parsed_message(message))

    def test_validate_parsed_message_invalid_aggregatetype(self):
        """Test validation fails with invalid aggregatetype."""
        message = {
            "aggregatetype": "invalid_type",
            "aggregateid": "test-id-123",
            "type": "create_group",
            "payload": {},
        }

        self.assertFalse(self.validator.validate_parsed_message(message))

    def test_validate_parsed_message_empty_aggregateid(self):
        """Test validation fails with empty aggregateid."""
        message = {
            "aggregatetype": "relations",
            "aggregateid": "",
            "type": "create_group",
            "payload": {},
        }

        self.assertFalse(self.validator.validate_parsed_message(message))

    def test_validate_parsed_message_empty_event_type(self):
        """Test validation fails with empty event type."""
        message = {
            "aggregatetype": "relations",
            "aggregateid": "test-id-123",
            "type": "",
            "payload": {},
        }

        self.assertFalse(self.validator.validate_parsed_message(message))

    def test_validate_parsed_message_invalid_payload_type(self):
        """Test validation fails with non-dict payload."""
        message = {
            "aggregatetype": "relations",
            "aggregateid": "test-id-123",
            "type": "create_group",
            "payload": "invalid_payload",
        }

        self.assertFalse(self.validator.validate_parsed_message(message))

    def test_validate_replication_message_valid(self):
        """Test validation of valid replication message."""
        payload = {
            "relations_to_add": [
                {
                    "resource": {"type": "rbac", "id": "group1"},
                    "subject": {"type": "rbac", "id": "user1"},
                    "relation": "member",
                }
            ],
            "relations_to_remove": [],
            "resource_context": {
                "org_id": "12345",
                "event_type": "create_group",
            },
        }

        self.assertTrue(self.validator.validate_replication_message(payload))

    def test_validate_replication_message_missing_field(self):
        """Test validation fails when required field is missing."""
        payload = {
            "relations_to_add": []
            # Missing "relations_to_remove"
        }

        self.assertFalse(self.validator.validate_replication_message(payload))

    def test_validate_replication_message_invalid_type(self):
        """Test validation fails with invalid field types."""
        payload = {"relations_to_add": "not_a_list", "relations_to_remove": []}

        self.assertFalse(self.validator.validate_replication_message(payload))

    def test_validate_replication_message_empty_relations(self):
        """Test validation fails when both relations lists are empty."""
        payload = {"relations_to_add": [], "relations_to_remove": []}

        self.assertFalse(self.validator.validate_replication_message(payload))

    def test_validate_replication_message_invalid_relation_structure(self):
        """Test validation fails with invalid relation structure."""
        payload = {
            "relations_to_add": [
                {
                    "resource": {"type": "rbac", "id": "group1"},
                    # Missing "subject" field
                    "relation": "member",
                }
            ],
            "relations_to_remove": [],
        }

        self.assertFalse(self.validator.validate_replication_message(payload))

    def test_validate_replication_message_missing_resource_context(self):
        """Test validation fails when resource_context is missing."""
        payload = {
            "relations_to_add": [
                {
                    "resource": {"type": "rbac", "id": "group1"},
                    "subject": {"type": "rbac", "id": "user1"},
                    "relation": "member",
                }
            ],
            "relations_to_remove": [],
            # Missing "resource_context"
        }

        self.assertFalse(self.validator.validate_replication_message(payload))

    def test_validate_replication_message_invalid_resource_context_type(self):
        """Test validation fails when resource_context is not a dict."""
        payload = {
            "relations_to_add": [
                {
                    "resource": {"type": "rbac", "id": "group1"},
                    "subject": {"type": "rbac", "id": "user1"},
                    "relation": "member",
                }
            ],
            "relations_to_remove": [],
            "resource_context": "not_a_dict",
        }

        self.assertFalse(self.validator.validate_replication_message(payload))

    def test_validate_replication_message_valid_with_resource_context(self):
        """Test validation succeeds with complete resource_context (CREATE_WORKSPACE case)."""
        payload = {
            "relations_to_add": [
                {
                    "resource": {"type": "rbac", "id": "workspace1"},
                    "subject": {"type": "rbac", "id": "user1"},
                    "relation": "member",
                }
            ],
            "relations_to_remove": [],
            "resource_context": {
                "resource_type": "Workspace",
                "resource_id": "workspace1",
                "org_id": "12345",
                "event_type": "create_workspace",
            },
        }

        self.assertTrue(self.validator.validate_replication_message(payload))

    def test_validate_replication_message_valid_with_minimal_resource_context(self):
        """Test validation succeeds with minimal resource_context (org_id and event_type only)."""
        payload = {
            "relations_to_add": [
                {
                    "resource": {"type": "rbac", "id": "group1"},
                    "subject": {"type": "rbac", "id": "user1"},
                    "relation": "member",
                }
            ],
            "relations_to_remove": [],
            "resource_context": {
                "org_id": "12345",
                "event_type": "create_group",
            },
        }

        self.assertTrue(self.validator.validate_replication_message(payload))


class DebeziumMessageTests(TestCase):
    """Tests for DebeziumMessage class."""

    def test_from_kafka_message(self):
        """Test creating DebeziumMessage from Kafka message."""
        message_value = {
            "aggregatetype": "relations",
            "aggregateid": "test-id-123",
            "type": "create_group",
            "payload": {"test": "data"},
        }

        msg = DebeziumMessage.from_kafka_message(message_value)

        self.assertEqual(msg.aggregatetype, "relations")
        self.assertEqual(msg.aggregateid, "test-id-123")
        self.assertEqual(msg.event_type, "create_group")
        self.assertEqual(msg.payload, {"test": "data"})

    def test_from_kafka_message_missing_fields(self):
        """Test creating DebeziumMessage with missing fields."""
        message_value = {}

        msg = DebeziumMessage.from_kafka_message(message_value)

        self.assertEqual(msg.aggregatetype, "")
        self.assertEqual(msg.aggregateid, "")
        self.assertEqual(msg.event_type, "")
        self.assertEqual(msg.payload, {})


class ReplicationMessageTests(TestCase):
    """Tests for ReplicationMessage class."""

    def test_from_payload(self):
        """Test creating ReplicationMessage from payload."""
        payload = {
            "relations_to_add": [{"test": "add"}],
            "relations_to_remove": [{"test": "remove"}],
        }

        msg = ReplicationMessage.from_payload(payload)

        self.assertEqual(msg.relations_to_add, [{"test": "add"}])
        self.assertEqual(msg.relations_to_remove, [{"test": "remove"}])

    def test_from_payload_missing_fields(self):
        """Test creating ReplicationMessage with missing fields."""
        payload = {}

        msg = ReplicationMessage.from_payload(payload)

        self.assertEqual(msg.relations_to_add, [])
        self.assertEqual(msg.relations_to_remove, [])


class DebeziumMessageParsingTests(TestCase):
    """Tests for Debezium message parsing functionality."""

    def setUp(self):
        """Set up test fixtures."""
        self.temp_dir = tempfile.mkdtemp()
        self.liveness_file = Path(self.temp_dir) / "kubernetes-liveness"
        self.readiness_file = Path(self.temp_dir) / "kubernetes-readiness"

    @override_settings(KAFKA_ENABLED=True, RBAC_KAFKA_CONSUMER_TOPIC="test-topic")
    @patch("core.kafka_consumer.Path")
    def test_parse_standard_debezium_message_with_string_payload(self, mock_path):
        """Test parsing standard Debezium message with JSON string payload."""
        mock_path.return_value = self.liveness_file
        consumer = RBACKafkaConsumer()

        # Standard Debezium message format as provided in the user's question
        debezium_message = {
            "schema": {
                "type": "string",
                "optional": False,
                "name": "io.debezium.data.Json",
                "version": 1,
            },
            "payload": (
                '{"relations_to_add": [{"subject": {"subject": {"id": "09e360f0-ba13-48e2-a25a-76224b1f1717", '
                '"type": {"name": "group", "namespace": "rbac"}}, "relation": "member"}, "relation": "subject", '
                '"resource": {"id": "f2c095b1-b02d-4cf7-a71f-4dc06de0d9e1", "type": {"name": "role_binding", '
                '"namespace": "rbac"}}}], "relations_to_remove": [{"subject": {"subject": {"id": '
                '"09e360f0-ba13-48e2-a25a-76224b1f1717", "type": {"name": "group", "namespace": "rbac"}}, '
                '"relation": "member"}, "relation": "subject", "resource": {"id": '
                '"f2c095b1-b02d-4cf7-a71f-4dc06de0d9e1", "type": {"name": "role_binding", "namespace": "rbac"}}}]}'
            ),
        }

        result = consumer._parse_debezium_message(debezium_message)

        self.assertIsNotNone(result)
        self.assertEqual(result["aggregatetype"], "relations")
        self.assertEqual(result["aggregateid"], "debezium-message")
        self.assertEqual(result["type"], "relation_change")

        # Verify the payload was correctly parsed
        payload = result["payload"]
        self.assertIn("relations_to_add", payload)
        self.assertIn("relations_to_remove", payload)
        self.assertEqual(len(payload["relations_to_add"]), 1)
        self.assertEqual(len(payload["relations_to_remove"]), 1)

    @override_settings(KAFKA_ENABLED=True, RBAC_KAFKA_CONSUMER_TOPIC="test-topic")
    @patch("core.kafka_consumer.Path")
    def test_parse_debezium_message_with_dict_payload(self, mock_path):
        """Test parsing Debezium message with dict payload (already parsed)."""
        mock_path.return_value = self.liveness_file
        consumer = RBACKafkaConsumer()

        debezium_message = {
            "schema": {
                "type": "string",
                "optional": False,
                "name": "io.debezium.data.Json",
                "version": 1,
            },
            "payload": {
                "relations_to_add": [
                    {
                        "subject": {"id": "user-123", "type": "user"},
                        "relation": "member",
                        "resource": {"id": "group-456", "type": "group"},
                    }
                ],
                "relations_to_remove": [],
            },
        }

        result = consumer._parse_debezium_message(debezium_message)

        self.assertIsNotNone(result)
        self.assertEqual(result["aggregatetype"], "relations")
        self.assertEqual(result["aggregateid"], "debezium-message")
        self.assertEqual(result["type"], "relation_change")
        self.assertEqual(len(result["payload"]["relations_to_add"]), 1)
        self.assertEqual(len(result["payload"]["relations_to_remove"]), 0)

    @override_settings(KAFKA_ENABLED=True, RBAC_KAFKA_CONSUMER_TOPIC="test-topic")
    @patch("core.kafka_consumer.Path")
    def test_parse_non_debezium_message_rejected(self, mock_path):
        """Test that non-Debezium messages are rejected."""
        mock_path.return_value = self.liveness_file
        consumer = RBACKafkaConsumer()

        # Legacy format should now be rejected
        legacy_message = {
            "aggregatetype": "relations",
            "aggregateid": "group-123",
            "type": "create_group",
            "payload": {"relations_to_add": [], "relations_to_remove": []},
        }

        result = consumer._parse_debezium_message(legacy_message)
        self.assertIsNone(result)  # Should be rejected

    @override_settings(KAFKA_ENABLED=True, RBAC_KAFKA_CONSUMER_TOPIC="test-topic")
    @patch("core.kafka_consumer.Path")
    def test_parse_invalid_debezium_message(self, mock_path):
        """Test parsing invalid Debezium message."""
        mock_path.return_value = self.liveness_file
        consumer = RBACKafkaConsumer()

        # Test message without schema field
        message_no_schema = {"payload": '{"relations_to_add": [], "relations_to_remove": []}'}
        result = consumer._parse_debezium_message(message_no_schema)
        self.assertIsNone(result)

        # Test message without payload field
        message_no_payload = {"schema": {"type": "string"}}
        result = consumer._parse_debezium_message(message_no_payload)
        self.assertIsNone(result)

        # Test message with neither schema nor payload
        invalid_message = {"some_field": "value"}
        result = consumer._parse_debezium_message(invalid_message)
        self.assertIsNone(result)

    @override_settings(KAFKA_ENABLED=True, RBAC_KAFKA_CONSUMER_TOPIC="test-topic")
    @patch("core.kafka_consumer.Path")
    def test_parse_debezium_message_invalid_json_payload(self, mock_path):
        """Test parsing Debezium message with invalid JSON in payload."""
        mock_path.return_value = self.liveness_file
        consumer = RBACKafkaConsumer()

        debezium_message = {"schema": {"type": "string"}, "payload": "invalid json {"}

        result = consumer._parse_debezium_message(debezium_message)
        self.assertIsNone(result)

    @override_settings(KAFKA_ENABLED=True, RBAC_KAFKA_CONSUMER_TOPIC="test-topic")
    @patch("core.kafka_consumer.Path")
    def test_parse_debezium_message_unknown_payload_structure(self, mock_path):
        """Test parsing Debezium message with unknown payload structure."""
        mock_path.return_value = self.liveness_file
        consumer = RBACKafkaConsumer()

        debezium_message = {
            "schema": {"type": "string"},
            "payload": '{"unknown_field": "value"}',
        }

        result = consumer._parse_debezium_message(debezium_message)
        self.assertIsNone(result)


class RBACKafkaConsumerTests(TestCase):
    """Tests for RBACKafkaConsumer class."""

    def setUp(self):
        """Set up test fixtures."""
        self.temp_dir = tempfile.mkdtemp()
        self.liveness_file = Path(self.temp_dir) / "kubernetes-liveness"
        self.readiness_file = Path(self.temp_dir) / "kubernetes-readiness"

    @override_settings(KAFKA_ENABLED=True, RBAC_KAFKA_CONSUMER_TOPIC="test-topic")
    @patch("core.kafka_consumer.Path")
    def test_init(self, mock_path):
        """Test consumer initialization."""
        mock_path.return_value = self.liveness_file

        consumer = RBACKafkaConsumer(topic="custom-topic", health_check_interval=10)

        self.assertEqual(consumer.topic, "custom-topic")
        self.assertIsNone(consumer.consumer)
        self.assertIsInstance(consumer.validator, MessageValidator)
        self.assertFalse(consumer.is_healthy)
        self.assertFalse(consumer.is_consuming)
        self.assertEqual(consumer.health_check_interval, 10)
        self.assertIsNone(consumer.health_check_thread)

    @override_settings(KAFKA_ENABLED=False)
    def test_create_consumer_kafka_disabled(self):
        """Test consumer creation fails when Kafka is disabled."""
        consumer = RBACKafkaConsumer()

        with self.assertRaises(RuntimeError) as cm:
            consumer._create_consumer()

        self.assertIn("Kafka must be enabled", str(cm.exception))

    @override_settings(KAFKA_ENABLED=True, RBAC_KAFKA_CONSUMER_TOPIC=None)
    def test_create_consumer_no_topic(self):
        """Test consumer creation fails when no topic is configured."""
        consumer = RBACKafkaConsumer(topic=None)

        with self.assertRaises(RuntimeError) as cm:
            consumer._create_consumer()

        self.assertIn("Consumer topic must be configured", str(cm.exception))

    @override_settings(
        KAFKA_ENABLED=True,
        RBAC_KAFKA_CONSUMER_TOPIC="test-topic",
        KAFKA_AUTH=None,
        KAFKA_SERVERS=["localhost:9092"],
    )
    @patch("core.kafka_consumer.KafkaConsumer")
    def test_create_consumer_success(self, mock_kafka_consumer):
        """Test successful consumer creation."""
        mock_consumer_instance = Mock()
        mock_kafka_consumer.return_value = mock_consumer_instance

        consumer = RBACKafkaConsumer()
        result = consumer._create_consumer()

        self.assertEqual(result, mock_consumer_instance)
        mock_kafka_consumer.assert_called_once()

    @patch("core.kafka_consumer.Path")
    def test_update_health_status_healthy(self, mock_path):
        """Test updating health status to healthy."""
        mock_liveness = Mock()
        mock_readiness = Mock()
        mock_path.side_effect = [mock_liveness, mock_readiness]

        consumer = RBACKafkaConsumer()
        consumer._update_health_status(True)

        self.assertTrue(consumer.is_healthy)
        mock_liveness.touch.assert_called_once()
        mock_readiness.touch.assert_called_once()

    @patch("core.kafka_consumer.Path")
    def test_update_health_status_unhealthy(self, mock_path):
        """Test updating health status to unhealthy."""
        mock_liveness = Mock()
        mock_readiness = Mock()
        mock_readiness.exists.return_value = True
        mock_path.side_effect = [mock_liveness, mock_readiness]

        consumer = RBACKafkaConsumer()
        consumer._update_health_status(False)

        self.assertFalse(consumer.is_healthy)
        mock_readiness.unlink.assert_called_once()

    def test_process_debezium_message_valid_relations(self):
        """Test processing valid relations message."""
        consumer = RBACKafkaConsumer()

        message_value = {
            "aggregatetype": "relations",
            "aggregateid": "test-id-123",
            "type": "create_group",
            "payload": {
                "relations_to_add": [
                    {
                        "resource": {"type": "rbac", "id": "group1"},
                        "subject": {"type": "rbac", "id": "user1"},
                        "relation": "member",
                    }
                ],
                "relations_to_remove": [],
            },
        }

        with patch.object(consumer, "_process_relations_message", return_value=True) as mock_process:
            result = consumer._process_debezium_message(message_value)

            self.assertTrue(result)
            mock_process.assert_called_once()

    def test_process_debezium_message_workspace_unknown(self):
        """Test processing workspace message is treated as unknown type."""
        consumer = RBACKafkaConsumer()

        message_value = {
            "aggregatetype": "workspace",
            "aggregateid": "workspace-123",
            "type": "create_workspace",
            "payload": {
                "org_id": "12345",
                "workspace": {"id": "workspace-123", "name": "Test Workspace"},
            },
        }

        result = consumer._process_debezium_message(message_value)

        self.assertFalse(result)  # Should return False for unknown aggregate type

    def test_process_debezium_message_invalid(self):
        """Test processing invalid message."""
        consumer = RBACKafkaConsumer()

        message_value = {
            "aggregatetype": "invalid",
            # Missing required fields
        }

        result = consumer._process_debezium_message(message_value)

        self.assertFalse(result)

<<<<<<< HEAD
    def test_process_relations_message_success(self):
        """Test successful relations message processing."""
        consumer = RBACKafkaConsumer()

        debezium_msg = DebeziumMessage(
            aggregatetype="relations",
            aggregateid="test-id-123",
            event_type="create_group",
            payload={
                "relations_to_add": [
                    {
                        "resource": {"type": "rbac", "id": "group1"},
                        "subject": {"type": "rbac", "id": "user1"},
                        "relation": "member",
                    }
                ],
                "relations_to_remove": [],
            },
        )

        result = consumer._process_relations_message(debezium_msg)

        self.assertTrue(result)

    @patch("core.kafka_consumer.relations_api_replication._write_relationships")
    @patch("core.kafka_consumer.relations_api_replication._delete_relationships")
    @patch("core.kafka_consumer.Tenant.objects.get")
    def test_process_relations_message_success(self, mock_tenant_get, mock_delete, mock_write):
        """Test successful relations message processing."""
        # Mock tenant lookup
        mock_tenant = Mock()
        mock_tenant.org_id = "12345"
        mock_tenant_get.return_value = mock_tenant

        consumer = RBACKafkaConsumer()

        debezium_msg = DebeziumMessage(
            aggregatetype="relations",
            aggregateid="test-id-123",
            event_type="create_group",
            payload={
                "relations_to_add": [
                    {
                        "resource": {"type": "rbac", "id": "group1"},
                        "subject": {"type": "rbac", "id": "user1"},
                        "relation": "member",
                    }
                ],
                "relations_to_remove": [],
                "resource_context": {
                    "resource_type": "Group",
                    "resource_id": "group1",
                    "org_id": "12345",
                    "event_type": "create_group",
                },
            },
        )

        result = consumer._process_relations_message(debezium_msg)

        self.assertTrue(result)
        mock_tenant_get.assert_called_once_with(org_id="12345")
        mock_write.assert_called_once()
        mock_delete.assert_called_once()

=======
>>>>>>> f07c048d
    def test_process_relations_message_invalid_payload(self):
        """Test relations message processing with invalid payload."""
        consumer = RBACKafkaConsumer()

        debezium_msg = DebeziumMessage(
            aggregatetype="relations",
            aggregateid="test-id-123",
            event_type="create_group",
            payload={
                "relations_to_add": [],
                "relations_to_remove": [],
                "resource_context": {
                    "org_id": "12345",
                    "event_type": "create_group",
                },
            },  # Both empty - invalid
        )

        result = consumer._process_relations_message(debezium_msg)

        self.assertFalse(result)

    @override_settings(
        KAFKA_ENABLED=True,
        RBAC_KAFKA_CONSUMER_TOPIC="test-topic",
        KAFKA_AUTH=None,
        KAFKA_SERVERS=["localhost:9092"],
    )
    @patch(
        "core.kafka_consumer.MessageValidator.validate_parsed_message",
        return_value=True,
    )
    @patch(
        "core.kafka_consumer.MessageValidator.validate_replication_message",
        return_value=True,
    )
    @patch("core.kafka_consumer.KafkaConsumer")
    @patch("core.kafka_consumer.Path")
    def test_start_consuming_success(
        self,
        mock_path,
        mock_kafka_consumer,
        mock_validate_replication,
        mock_validate_parsed,
    ):
        """Test successful message consumption."""
        # Mock Kafka consumer
        mock_consumer_instance = Mock()
        mock_message = Mock()
        # Create proper Debezium message format
        message_dict = {
            "schema": {"type": "string"},
            "payload": {
                "relations_to_add": [
                    {
                        "resource": {"type": "rbac", "id": "group1"},
                        "subject": {"type": "rbac", "id": "user1"},
                        "relation": "member",
                    }
                ],
                "relations_to_remove": [],
            },
        }
        mock_message.value = json.dumps(message_dict).encode("utf-8")
        mock_message.partition = 0
        mock_message.offset = 123
        mock_consumer_instance.__iter__ = Mock(return_value=iter([mock_message]))
        mock_kafka_consumer.return_value = mock_consumer_instance

        # Mock health files
        mock_liveness = Mock()
        mock_readiness = Mock()
        mock_path.side_effect = [mock_liveness, mock_readiness]

        consumer = RBACKafkaConsumer()

        # Mock the message processing to avoid infinite loop
        with patch.object(consumer, "_process_debezium_message", return_value=True) as mock_process:
            # Use a side effect to break the loop after one iteration
            def side_effect(*args):
                consumer.stop_consuming()
                return True

            mock_process.side_effect = side_effect

            consumer.start_consuming()

            mock_process.assert_called_once()

    @override_settings(KAFKA_ENABLED=True)
    @patch("core.kafka_consumer.KafkaConsumer")
    def test_start_consuming_kafka_error(self, mock_kafka_consumer):
        """Test handling Kafka errors during consumption."""
        mock_kafka_consumer.side_effect = KafkaError("Connection failed")

        consumer = RBACKafkaConsumer(topic="test-topic")

        with self.assertRaises(KafkaError):
            consumer.start_consuming()

    @patch("core.kafka_consumer.Path")
    def test_stop_consuming(self, mock_path):
        """Test stopping consumer."""
        mock_consumer = Mock()
        mock_liveness = Mock()
        mock_readiness = Mock()
        mock_readiness.exists.return_value = True
        mock_path.side_effect = [mock_liveness, mock_readiness]

        consumer = RBACKafkaConsumer()
        consumer.consumer = mock_consumer

        consumer.stop_consuming()

        mock_consumer.close.assert_called_once()
        self.assertIsNone(consumer.consumer)
        self.assertFalse(consumer.is_healthy)

    @patch("core.kafka_consumer.Path")
    def test_is_ready(self, mock_path):
        """Test readiness check."""
        mock_readiness = Mock()
        mock_readiness.exists.return_value = True
        mock_path.return_value = mock_readiness

        consumer = RBACKafkaConsumer()

        result = consumer.is_ready()

        self.assertTrue(result)
        mock_readiness.exists.assert_called_once()

    @patch("core.kafka_consumer.Path")
    def test_is_alive(self, mock_path):
        """Test liveness check."""
        mock_liveness = Mock()
        mock_liveness.exists.return_value = True
        mock_path.return_value = mock_liveness

        consumer = RBACKafkaConsumer()

        result = consumer.is_alive()

        self.assertTrue(result)
        mock_liveness.exists.assert_called_once()

    @patch("core.kafka_consumer.Path")
    @patch("core.kafka_consumer.threading.Event")
    @patch("core.kafka_consumer.threading.Thread")
    def test_health_check_thread_management(self, mock_thread_class, mock_event_class, mock_path):
        """Test health check thread start and stop."""
        mock_thread = Mock()
        mock_thread_class.return_value = mock_thread
        mock_event = Mock()
        mock_event_class.return_value = mock_event
        mock_liveness = Mock()
        mock_readiness = Mock()
        mock_path.side_effect = [mock_liveness, mock_readiness]

        consumer = RBACKafkaConsumer(health_check_interval=5)

        # Test starting health check thread
        consumer._start_health_check_thread()

        mock_thread_class.assert_called_once()
        mock_thread.start.assert_called_once()
        self.assertIsNotNone(consumer.health_check_thread)

        # Test stopping health check thread
        consumer._stop_health_check_thread()

        mock_event.set.assert_called_once()
        mock_thread.join.assert_called_once_with(timeout=5)
        self.assertIsNone(consumer.health_check_thread)

    @patch("core.kafka_consumer.Path")
    @patch("core.kafka_consumer.time.time")
    def test_update_health_status_with_activity_tracking(self, mock_time, mock_path):
        """Test health status update includes activity tracking."""
        mock_time.return_value = 1234567890
        mock_liveness = Mock()
        mock_readiness = Mock()
        mock_path.side_effect = [mock_liveness, mock_readiness]

        consumer = RBACKafkaConsumer()

        consumer._update_health_status(True)

        self.assertTrue(consumer.is_healthy)
        self.assertEqual(consumer.last_activity, 1234567890)
        mock_liveness.touch.assert_called_once()
        mock_readiness.touch.assert_called_once()


class RetryConfigTests(TestCase):
    """Tests for RetryConfig class."""

    def test_default_config(self):
        """Test default retry configuration."""
        config = RetryConfig()

        self.assertEqual(config.initial_delay, 1.0)
        self.assertEqual(config.max_delay, 300.0)
        self.assertEqual(config.backoff_multiplier, 2.0)
        self.assertEqual(config.jitter_factor, 0.1)

    def test_custom_config(self):
        """Test custom retry configuration."""
        config = RetryConfig(initial_delay=0.5, max_delay=60.0, backoff_multiplier=1.5, jitter_factor=0.2)

        self.assertEqual(config.initial_delay, 0.5)
        self.assertEqual(config.max_delay, 60.0)
        self.assertEqual(config.backoff_multiplier, 1.5)
        self.assertEqual(config.jitter_factor, 0.2)

    @patch("random.random")
    def test_calculate_delay_exponential_backoff(self, mock_random):
        """Test delay calculation with exponential backoff."""
        mock_random.return_value = 0.5  # Fixed jitter for testing
        config = RetryConfig(
            initial_delay=1.0,
            max_delay=100.0,
            backoff_multiplier=2.0,
            jitter_factor=0.1,
        )

        # Test first few attempts
        delay_0 = config.calculate_delay(0)  # 1.0 * (2^0) + jitter = 1.0 + 0.05 = 1.05
        delay_1 = config.calculate_delay(1)  # 1.0 * (2^1) + jitter = 2.0 + 0.1 = 2.1
        delay_2 = config.calculate_delay(2)  # 1.0 * (2^2) + jitter = 4.0 + 0.2 = 4.2

        self.assertAlmostEqual(delay_0, 1.05, places=2)
        self.assertAlmostEqual(delay_1, 2.1, places=2)
        self.assertAlmostEqual(delay_2, 4.2, places=2)

    @patch("random.random")
    def test_calculate_delay_max_limit(self, mock_random):
        """Test delay calculation respects max limit."""
        mock_random.return_value = 0.0  # No jitter for simpler testing
        config = RetryConfig(initial_delay=1.0, max_delay=10.0, backoff_multiplier=2.0, jitter_factor=0.1)

        # High attempt number should be capped at max_delay
        delay = config.calculate_delay(10)  # Would be 1024 without cap

        self.assertLessEqual(delay, 10.0)

    def test_calculate_delay_with_jitter(self):
        """Test that jitter adds randomness to delays."""
        config = RetryConfig(initial_delay=1.0, max_delay=100.0, jitter_factor=0.1)

        # Calculate delays multiple times to check they're different due to jitter
        delays = [config.calculate_delay(1) for _ in range(10)]

        # All delays should be around 2.0 but slightly different
        for delay in delays:
            self.assertGreater(delay, 2.0)
            self.assertLess(delay, 2.3)  # 2.0 + max jitter (0.2)

        # Check that we got some variation
        self.assertGreater(len(set(delays)), 5)  # Should have at least some different values


class SelectiveRetryLogicTests(TestCase):
    """Tests for the new selective retry logic."""

    def setUp(self):
        """Set up test fixtures."""
        self.consumer = RBACKafkaConsumer()

    def test_should_retry_exception_json_errors(self):
        """Test that JSON errors are not retried."""
        json_error = json.JSONDecodeError("test", "doc", 0)
        unicode_error = UnicodeDecodeError("utf-8", b"", 0, 1, "test")

        self.assertFalse(self.consumer._should_retry_exception(json_error))
        self.assertFalse(self.consumer._should_retry_exception(unicode_error))

    def test_should_retry_exception_network_errors(self):
        """Test that network errors are retried."""
        connection_error = ConnectionError("Connection failed")
        timeout_error = TimeoutError("Request timed out")
        os_error = OSError("Network unreachable")

        self.assertTrue(self.consumer._should_retry_exception(connection_error))
        self.assertTrue(self.consumer._should_retry_exception(timeout_error))
        self.assertTrue(self.consumer._should_retry_exception(os_error))

    def test_should_retry_exception_validation_errors(self):
        """Test that validation errors are not retried."""
        validation_error = ValueError("validation failed")
        generic_value_error = ValueError("some other error")

        self.assertFalse(self.consumer._should_retry_exception(validation_error))
        self.assertTrue(self.consumer._should_retry_exception(generic_value_error))  # Only validation-specific ones

    @patch("core.kafka_consumer.logger")
    def test_process_message_with_retry_permanent_error(self, mock_logger):
        """Test that permanent errors are not retried."""
        # Use proper Debezium message format
        message_value = {
            "schema": {"type": "string"},
            "payload": {"relations_to_add": [], "relations_to_remove": []},
        }

        # Mock _process_debezium_message to raise a JSON error
        with patch.object(
            self.consumer,
            "_process_debezium_message",
            side_effect=json.JSONDecodeError("test", "doc", 0),
        ):
            result = self.consumer._process_message_with_retry(message_value, 1234, 0)

        self.assertFalse(result)
        # Should log as permanent error, not retry
        mock_logger.error.assert_called()
        self.assertIn("Permanent JSON decode error", mock_logger.error.call_args[0][0])

    @patch("core.kafka_consumer.logger")
    def test_process_message_with_retry_processing_failure(self, mock_logger):
        """Test that processing failures are not retried."""
        # Use proper Debezium message format
        message_value = {
            "schema": {"type": "string"},
            "payload": {"relations_to_add": [], "relations_to_remove": []},
        }

        # Mock _process_debezium_message to return False (processing failed)
        with patch.object(self.consumer, "_process_debezium_message", return_value=False):
            result = self.consumer._process_message_with_retry(message_value, 1234, 0)

        self.assertFalse(result)
        # Should log as processing failed, not retry
        mock_logger.error.assert_called()
        self.assertIn("Message processing failed", mock_logger.error.call_args[0][0])


class HealthCheckTests(TestCase):
    """Tests for health check functionality."""

    @override_settings(RBAC_KAFKA_CONSUMER_TOPIC="test-topic")
    def setUp(self):
        """Set up test fixtures."""
        self.consumer = RBACKafkaConsumer()

    @patch("core.kafka_consumer.threading.Thread")
    @patch("core.kafka_consumer.Path")
    def test_background_health_check_thread(self, mock_path, mock_thread):
        """Test that background health check thread is started."""
        mock_thread_instance = Mock()
        mock_thread.return_value = mock_thread_instance

        self.consumer._start_health_check_thread()

        mock_thread.assert_called_once()
        mock_thread_instance.start.assert_called_once()

    @patch.object(Path, "touch")
    def test_health_check_during_idle(self, mock_touch):
        """Test health check behavior during idle periods."""
        # Mock the health check logic
        self.consumer.is_consuming = True
        self.consumer.consumer = Mock()

        # Test that health check can run without active message processing
        self.consumer._update_health_status(True)

        # Verify health files are managed correctly - touch should be called twice (liveness + readiness)
        self.assertEqual(mock_touch.call_count, 2)


class RBACKafkaConsumerRetryTests(TestCase):
    """Tests for retry functionality in RBACKafkaConsumer."""

    def setUp(self):
        """Set up test fixtures."""
        self.temp_dir = tempfile.mkdtemp()
        self.retry_config = RetryConfig(initial_delay=0.01, max_delay=0.1)  # Fast retries for testing

    @patch("core.kafka_consumer.Path")
    @patch("core.kafka_consumer.time.sleep")
    def test_process_message_with_retry_success_after_failures(self, mock_sleep, mock_path):
        """Test message processing succeeds after initial failures."""
        mock_liveness = Mock()
        mock_readiness = Mock()
        mock_path.side_effect = [mock_liveness, mock_readiness]

        consumer = RBACKafkaConsumer(retry_config=self.retry_config)

        # Mock _process_debezium_message to fail twice then succeed
        call_count = 0

        def mock_process_side_effect(*args):
            nonlocal call_count
            call_count += 1
            if call_count <= 2:
                # Raise an exception that should be retried (network error)
                raise ConnectionError("Temporary network error")
            return True

        # Create a proper Debezium message format
        test_message = {
            "schema": {"type": "string"},
            "payload": {"relations_to_add": [], "relations_to_remove": []},
        }

        # Patch the method before calling
        original_method = consumer._process_debezium_message
        consumer._process_debezium_message = Mock(side_effect=mock_process_side_effect)

        try:
            result = consumer._process_message_with_retry(test_message, 123, 0)
        finally:
            # Restore original method
            consumer._process_debezium_message = original_method

        self.assertTrue(result)
        self.assertEqual(call_count, 3)  # Failed twice, succeeded on third attempt

    @patch("core.kafka_consumer.Path")
    @patch("core.kafka_consumer.time.sleep")
    def test_process_message_with_retry_json_error_skipped(self, mock_sleep, mock_path):
        """Test that JSON decode errors are not retried."""
        mock_liveness = Mock()
        mock_readiness = Mock()
        mock_path.side_effect = [mock_liveness, mock_readiness]

        consumer = RBACKafkaConsumer(retry_config=self.retry_config)

        # Mock _process_debezium_message to raise JSON decode error
        with patch.object(
            consumer,
            "_process_debezium_message",
            side_effect=json.JSONDecodeError("Invalid JSON", "", 0),
        ):
            result = consumer._process_message_with_retry({"test": "message"}, 123, 0)

        self.assertFalse(result)
        # Should not have slept (no retries for JSON errors)
        mock_sleep.assert_not_called()

    @patch("core.kafka_consumer.Path")
    def test_consumer_init_with_retry_config(self, mock_path):
        """Test consumer initialization with custom retry config."""
        mock_liveness = Mock()
        mock_readiness = Mock()
        mock_path.side_effect = [mock_liveness, mock_readiness]

        custom_config = RetryConfig(initial_delay=2.0, max_delay=60.0)
        consumer = RBACKafkaConsumer(retry_config=custom_config)

        self.assertEqual(consumer.retry_config.initial_delay, 2.0)
        self.assertEqual(consumer.retry_config.max_delay, 60.0)

    @patch("core.kafka_consumer.Path")
    def test_consumer_init_with_default_retry_config(self, mock_path):
        """Test consumer initialization with default retry config."""
        mock_liveness = Mock()
        mock_readiness = Mock()
        mock_path.side_effect = [mock_liveness, mock_readiness]

        consumer = RBACKafkaConsumer()

        self.assertEqual(consumer.retry_config.initial_delay, 1.0)
        self.assertEqual(consumer.retry_config.max_delay, 300.0)<|MERGE_RESOLUTION|>--- conflicted
+++ resolved
@@ -610,7 +610,6 @@
 
         self.assertFalse(result)
 
-<<<<<<< HEAD
     def test_process_relations_message_success(self):
         """Test successful relations message processing."""
         consumer = RBACKafkaConsumer()
@@ -676,8 +675,6 @@
         mock_write.assert_called_once()
         mock_delete.assert_called_once()
 
-=======
->>>>>>> f07c048d
     def test_process_relations_message_invalid_payload(self):
         """Test relations message processing with invalid payload."""
         consumer = RBACKafkaConsumer()
